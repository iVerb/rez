--- conflicted
+++ resolved
@@ -79,43 +79,27 @@
 
 
 def priority(s):
-<<<<<<< HEAD
-    """Return priority for a give object."""
+    """Return priority for a given object."""
     # REZ: Previously this value was calculated in place many times which is
     #      expensive.  Do it once early.
     # REZ: Changed this to output a list, so that can nicely sort "validate"
     #      items by the sub-priority of their schema
     type_of_s = type(s)
     if type_of_s in (list, tuple, set, frozenset):
-        return [6]
+        return [ITERABLE]
     if type_of_s is dict:
-        return [5]
+        return [DICT]
+    if issubclass(type_of_s, type):
+        return [TYPE]
     if hasattr(s, 'validate'):
-        p = [4]
+        p = [VALIDATOR]
         if hasattr(s, "_schema"):
             p.extend(priority(s._schema))
         return p
-    if issubclass(type_of_s, type):
-        return [3]
     if callable(s):
-        return [2]
+        return [CALLABLE]
     else:
-        return [1]
-=======
-    """Return priority for a given object."""
-    if type(s) in (list, tuple, set, frozenset):
-        return ITERABLE
-    if type(s) is dict:
-        return DICT
-    if issubclass(type(s), type):
-        return TYPE
-    if hasattr(s, 'validate'):
-        return VALIDATOR
-    if callable(s):
-        return CALLABLE
-    else:
-        return COMPARABLE
->>>>>>> f35001d2
+        return [COMPARABLE]
 
 
 class Schema(object):
@@ -133,11 +117,11 @@
         #      expensive.  Do it once early.
         type_of_s = type(s)
         e = self._error
-<<<<<<< HEAD
-        if type_of_s in (list, tuple, set, frozenset):
+        flavor = priority(s)[0]
+        if flavor == ITERABLE:
             data = Schema(type_of_s, error=e).validate(data)
             return type_of_s(Or(*s, error=e).validate(d) for d in data)
-        if type_of_s is dict:
+        if flavor == DICT:
             # REZ: Here we are validating that the data is an instance of the
             #      same type as the schema (a dict).  However creating a whole
             #      new instance of ourselves is wasteful.  Instead we inline
@@ -149,8 +133,10 @@
             new = type(data)()  # new - is a dict of the validated values
             x = None
             coverage = set()  # non-optional schema keys that were matched
-            # REZ: For each key and value find a schema entry matching them,
-            #      if any. As there is not a one-to-one mapping between keys
+            covered_optionals = set()
+            # For each key and value find a schema entry matching them, if any
+
+            # REZ:  As there is not a one-to-one mapping between keys
             #      in the dictionary being validated and the schema this
             #      section would attempt to find the correct section of the
             #      schema to use by calling itself. For example, to validate
@@ -185,20 +171,6 @@
                     key_name = key_name._schema
                 if isinstance(key_name, basestring):
                     schema_key_map[key_name] = key
-=======
-        flavor = priority(s)
-        if flavor == ITERABLE:
-            data = Schema(type(s), error=e).validate(data)
-            return type(s)(Or(*s, error=e).validate(d) for d in data)
-        if flavor == DICT:
-            data = Schema(dict, error=e).validate(data)
-            new = type(data)()  # new - is a dict of the validated values
-            x = None
-            coverage = set()  # non-optional schema keys that were matched
-            covered_optionals = set()
-            # for each key and value find a schema entry matching them, if any
-            sorted_skeys = list(sorted(s, key=priority))
->>>>>>> f35001d2
             for key, value in data.items():
                 nkey = None
                 if key in schema_key_map:
@@ -211,7 +183,6 @@
                     for skey in sorted_skeys:
                         svalue = s[skey]
                         try:
-<<<<<<< HEAD
                             nkey = Schema(skey, error=e).validate(key)
                         except SchemaError:
                             pass
@@ -223,35 +194,16 @@
                     x = _x
                     raise
                 else:
-                    # Only add to the set if the type of skey is not
-                    # Optional.  Previously this was done as a secondary
-                    # step (which remains commented out below).
-                    if type(skey) is not Optional:
-                        coverage.add(skey)
+                    (covered_optionals if type(skey) is Optional
+                     else coverage).add(skey)
                     valid = True
                     #break
-=======
-                            nvalue = Schema(svalue, error=e).validate(value)
-                        except SchemaError as _x:
-                            x = _x
-                            raise
-                        else:
-                            (covered_optionals if type(skey) is Optional
-                             else coverage).add(skey)
-                            valid = True
-                            break
->>>>>>> f35001d2
                 if valid:
                     new[nkey] = nvalue
                 elif skey is not None:
                     if x is not None:
                         raise SchemaError(['invalid value for key %r' % key] +
                                           x.autos, [e] + x.errors)
-<<<<<<< HEAD
-            # REZ: we now check for Optional as we add to coverage
-#            coverage = set(k for k in coverage if type(k) is not Optional)
-=======
->>>>>>> f35001d2
             required = set(k for k in s if type(k) is not Optional)
             if coverage != required:
                 raise SchemaError('missed keys %r' % (required - coverage), e)
@@ -281,16 +233,7 @@
             except BaseException as x:
                 raise SchemaError('%r.validate(%r) raised %r' % (s, data, x),
                                   self._error)
-<<<<<<< HEAD
-        if issubclass(type_of_s, type):
-            if isinstance(data, s):
-                return data
-            else:
-                raise SchemaError('%r should be instance of %r' % (data, s), e)
-        if callable(s):
-=======
         if flavor == CALLABLE:
->>>>>>> f35001d2
             f = s.__name__
             try:
                 if s(data):
@@ -319,7 +262,7 @@
         super(Optional, self).__init__(*args, **kwargs)
         if default is not MARKER:
             # See if I can come up with a static key to use for myself:
-            if priority(self._schema) != COMPARABLE:
+            if priority(self._schema)[0] != COMPARABLE:
                 raise TypeError(
                         'Optional keys with defaults must have simple, '
                         'predictable values, like literal strings or ints. '
