--- conflicted
+++ resolved
@@ -47,54 +47,36 @@
         self.pending_br = False
         self.last_pr = True
 
-<<<<<<< HEAD
-    def header(self, txt):
+    def header(self, txt, *args):
         if self.verbosity:
             if self.verbosity > 2:
                 self.pr()
                 self.pr('-' * 80)
-            self.pr(txt)
+            self.pr(txt % args)
             if self.verbosity > 2:
                 self.pr('-' * 80)
-=======
-    def header(self, txt, *args):
-        if self.verbose:
-            self.pr()
-            self.pr('-' * 80)
-            self.pr(txt % args)
-            self.pr('-' * 80)
->>>>>>> bb20b42a
-            self.pending_br = False
-            self.pending_sub = None
-            self.last_pr = False
 
     def subheader(self, txt):
-<<<<<<< HEAD
         if self.verbosity > 2:
             self.pending_sub = txt
 
-    def __call__(self, txt, level=3):
-        if self.verbosity >= level:
-            if self.verbosity > 2:
-                if self.pending_sub:
-                    if self.last_pr:
-                        self.pr()
-                    self.pr(self.pending_sub)
-                    self.pending_sub = None
-                elif self.pending_br:
-=======
-        self.pending_sub = txt
-
     def __call__(self, txt, *args):
-        if self.verbose:
+        if self.verbosity > 2:
             if self.pending_sub:
                 if self.last_pr:
->>>>>>> bb20b42a
                     self.pr()
+                self.pr(self.pending_sub)
+                self.pending_sub = None
+            elif self.pending_br:
+                self.pr()
 
             self.pr(txt % args)
             self.last_pr = True
             self.pending_br = False
+
+    def important(self, txt, *args):
+        if self.verbosity > 1:
+            self.pr(txt % args)
 
     def br(self):
         self.pending_br = True
@@ -422,7 +404,8 @@
 
     def intersect(self, range):
         """Remove variants whos version fall outside of the given range."""
-        self.pr("intersecting %s wrt range '%s'...", self, range)
+        if self.pr:
+            self.pr("intersecting %s wrt range '%s'...", self, range)
         variants = [x for x in self.variants if x.version in range]
         if not variants:
             return None
@@ -459,10 +442,11 @@
                                 dependency=req,
                                 conflicting_request=package_request)
                 reductions.append(red)
-                self.pr("removed %s (dep(%s) <--!--> %s)",
-                        red.reducee_str(),
-                        red.dependency,
-                        red.conflicting_request)
+                if self.pr:
+                    self.pr("removed %s (dep(%s) <--!--> %s)",
+                            red.reducee_str(),
+                            red.dependency,
+                            red.conflicting_request)
                 continue
 
             variants.append(variant)
@@ -511,7 +495,6 @@
             if len(self.variants) > 2:
                 fams = latest_variant.request_fams - self.extracted_fams
                 if fams:
-                    #other_variants = reversed(self.variants[:-1])
                     other_variants = self.variants[1:]
                     for j, variant in enumerate(other_variants):
                         next_fams = variant.request_fams & fams
@@ -522,20 +505,18 @@
                             nleading = 1 + j
                             break
 
-            #slice = self._copy(self.variants[-nleading:])
-            #next_slice = self._copy(self.variants[:-nleading])
             slice = self._copy(self.variants[:nleading])
             next_slice = self._copy(self.variants[nleading:])
 
             if self.pr:
-                s = "split %s into %s and %s "
+                s = "split %s into %s and %s"
                 a = [self, slice, next_slice]
                 if split_fams is None:
-                    s += "on leading variant"
+                    s += " on leading variant"
                 else:
-                    s += "on %d leading variants with common dependencies: %s"
-                    a += [nleading, ", ".join(split_fams)]
-                self.pr(s, a)
+                    s += " on %d leading variants with common dependencies: %s"
+                    a.extend([nleading, ", ".join(split_fams)])
+                self.pr(s, *a)
 
             return (slice, next_slice)
 
@@ -692,14 +673,15 @@
             new_slice = self.variant_slice.intersect(range)
 
         if new_slice is None:
-            self.pr("%s intersected with range '%s' resulted in no packages",
-                    self, range)
+            if self.pr:
+                self.pr("%s intersected with range '%s' resulted in no packages",
+                        self, range)
             return None
         elif new_slice is not self.variant_slice:
             scope = self._copy(new_slice)
-
-            self.pr("%s was intersected to %s by range '%s'",
-                    self, scope, range)
+            if self.pr:
+                self.pr("%s was intersected to %s by range '%s'",
+                        self, scope, range)
             return scope
         else:
             return self
@@ -746,7 +728,8 @@
                 assert(new_slice is not self.variant_slice)
                 scope = copy.copy(self)
                 scope.variant_slice = new_slice
-                self.pr("extracted %s from %s", package_request, self)
+                if self.pr:
+                    self.pr("extracted %s from %s", package_request, self)
                 return (scope, package_request)
 
         return (self, None)
@@ -909,7 +892,8 @@
                         failure_reason = DependencyConflicts([conflict])
                         return _create_phase(SolverStatus.failed)
                     else:
-                        self.pr("merged extractions: %s", request_list)
+                        if self.pr:
+                            self.pr("merged extractions: %s", request_list)
                         if len(request_list.requirements) < len(common_requests):
                             for req in request_list.requirements:
                                 src_reqs = [x for x in common_requests
@@ -946,7 +930,8 @@
                         for req in new_reqs:
                             scope = _PackageScope(req, solver=self.solver)
                             scopes.append(scope)
-                            self.pr("added %s", scope)
+                            if self.pr:
+                                self.pr("added %s", scope)
 
                         m = len(new_reqs)
                         for i in range(n, n + m):
@@ -1337,8 +1322,10 @@
     runs a resolve algorithm in order to determine the 'resolve' - the list of
     non-conflicting packages that include all dependencies.
     """
+    max_verbosity = 3
+
     def __init__(self, package_requests, package_paths=None, timestamp=0,
-                 callback=None, building=False, optimised=True, verbosity=False,
+                 callback=None, building=False, optimised=True, verbosity=0,
                  buf=None, package_load_callback=None, max_depth=0,
                  package_cache=None):
         """Create a Solver.
@@ -1398,11 +1385,14 @@
                 building=building)
 
         # merge the request
-        self.pr("request: %s", ' '.join(map(str, package_requests)))
+        if self.pr:
+            self.pr("request: %s", ' '.join(map(str, package_requests)))
         self.request_list = RequirementList(package_requests)
+
         if self.request_list.conflict:
             req1, req2 = self.request_list.conflict
-            self.pr("conflict in request: %s <--!--> %s", req1, req2)
+            if self.pr:
+                self.pr("conflict in request: %s <--!--> %s", req1, req2)
 
             conflict = DependencyConflict(req1, req2)
             phase = _ResolvePhase(package_requests, solver=self)
@@ -1410,7 +1400,7 @@
             phase.status = SolverStatus.failed
             self._push_phase(phase)
             return
-        else:
+        elif self.pr:
             s = ' '.join(map(str, self.request_list.requirements))
             self.pr("merged request: %s", s)
 
@@ -1510,7 +1500,8 @@
         if self.status != SolverStatus.unsolved:
             return
 
-        self.pr.header("SOLVE #%d...", self.solve_count + 1)
+        if self.pr:
+            self.pr.header("SOLVE #%d...", self.solve_count + 1)
         start_time = time.time()
         phase = self._pop_phase()
 
@@ -1523,7 +1514,8 @@
             self.pr.subheader("SPLITTING:")
             phase, next_phase = phase.split()
             self._push_phase(next_phase)
-            self.pr("new phase: %s", phase)
+            if self.pr:
+                self.pr("new phase: %s", phase)
 
         new_phase = phase.solve()
         self.solve_count += 1
@@ -1532,55 +1524,30 @@
         if new_phase.status == SolverStatus.failed:
             self.pr("phase failed to resolve")
             self._push_phase(new_phase)
-            if len(self.phase_stack) == 1:
+            if self.pr and len(self.phase_stack) == 1:
                 self.pr.header("FAIL: there is no solution")
         elif new_phase.status == SolverStatus.solved:
             # solved, but there may be cyclic dependencies
             final_phase = new_phase.finalise()
             self._push_phase(final_phase)
 
-            if final_phase.status == SolverStatus.cyclic:
-                self.pr.header("FAIL: a cyclic dependency was detected")
-            elif self.pr:
-<<<<<<< HEAD
-                self.pr.header("SUCCESS")
-                self.pr("solve time: %.2f seconds" % self.solve_time)
-                self.pr("load time: %.2f seconds" % self.load_time)
-=======
-                self.pr("SUCCESS")
-                self.pr("solve time: %.2f seconds", self.solve_time)
-                self.pr("load time: %.2f seconds", self.load_time)
->>>>>>> bb20b42a
+            if self.pr:
+                if final_phase.status == SolverStatus.cyclic:
+                    self.pr.header("FAIL: a cyclic dependency was detected")
+                else:
+                    self.pr.header("SUCCESS")
+                    self.pr("solve time: %.2f seconds", self.solve_time)
+                    self.pr("load time: %.2f seconds", self.load_time)
         else:
             assert(new_phase.status == SolverStatus.exhausted)
             self._push_phase(new_phase)
-            s = SolverState(self.num_solves, self.num_fails, new_phase)
-            self.pr(str(s), level=2)
+            if self.pr:
+                s = SolverState(self.num_solves, self.num_fails, new_phase)
+                self.pr.important(str(s))
 
         end_time = time.time()
         self.solve_time += (end_time - start_time)
 
-<<<<<<< HEAD
-=======
-    # TODO this will go into a SatSolver subclass
-    """
-    def sat_solve_step(self):
-        self.solve_begun = True
-        if self.status != "unsolved":
-            return
-
-        # only run SAT on an exhausted phase, this first narrows the scope of
-        # possible packages to as small as possible.
-        if self.phase_stack[-1].status != "exhausted":
-            self.solve_step()
-        if self.status != "unsolved":
-            return
-
-        self.pr.header("SOLVE #%d (SAT)...", self.solve_count + 1)
-        raise NotImplemented
-    """
-
->>>>>>> bb20b42a
     def failure_packages(self, failure_index=None):
         """Get packages involved in a failure.
 
@@ -1724,7 +1691,8 @@
     def _pop_phase(self):
         dlabel = self._depth_label()
         phase = self.phase_stack.pop()
-        self.pr("popped %s: %s", dlabel, phase)
+        if self.pr:
+            self.pr("popped %s: %s", dlabel, phase)
         return phase
 
     def _get_failed_phase(self, index):
