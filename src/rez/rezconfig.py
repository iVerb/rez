--- conflicted
+++ resolved
@@ -289,7 +289,6 @@
 # foo-5+              | Same as range(foo-5+)
 package_filter = None
 
-<<<<<<< HEAD
 # Package orderers. One or more objects which can re-order the package's
 # priority when resolving - ie, if we know that a group of package versions
 # can all satisfy a request, this can affect which of those package versions is
@@ -311,7 +310,7 @@
 #       timestamp: 1429830188
 
 package_orderers = None
-=======
+
 # Change the default token used in Version objects - can be used to change the
 # way that versions are ordered.  May be the name of any Token subclass in
 # rez.vender.version.version.
@@ -319,7 +318,6 @@
 #  adding of "tags", specified after a double underscore, that will sort
 # BEFORE the untagged version - ie, so that 1.3__forBrian will come before 1.3
 version_token = "AlphanumericVersionToken"
->>>>>>> a13926f3
 
 # If True, unversioned packages are allowed. Solve times are slightly better if
 # this value is False.
