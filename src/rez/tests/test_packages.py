"""
test package iteration and serialization
"""
from rez.packages_ import iter_package_families, iter_packages, get_package, \
    create_package, get_developer_package
from rez.package_resources_ import package_release_keys
from rez.package_repository import create_memory_package_repository
from rez.tests.util import TestBase, TempdirMixin
from rez.utils.formatting import PackageRequest
from rez.utils.sourcecode import SourceCode
import rez.vendor.unittest2 as unittest
from rez.vendor.version.version import Version
import os.path
import os


ALL_PACKAGES = set([
    # packages from data/solver
    'bahish-1', 'bahish-2',
    'nada',
    'nopy-2.1',
    'pybah-4', 'pybah-5',
    'pydad-1', 'pydad-2', 'pydad-3',
    'pyfoo-3.0.0', 'pyfoo-3.1.0',
    'pymum-1', 'pymum-2', 'pymum-3',
    'pyodd-1', 'pyodd-2',
    'pyson-1', 'pyson-2',
    'pysplit-5', 'pysplit-6', 'pysplit-7',
    'python-2.5.2', 'python-2.6.0', 'python-2.6.8', 'python-2.7.0',
    'pyvariants-2',
<<<<<<< HEAD
    'reorderable-1.9.0', 'reorderable-1.9.1', 'reorderable-2.0.0',
    'reorderable-2.0.5', 'reorderable-2.0.6', 'reorderable-2.1.0',
    'reorderable-2.1.1', 'reorderable-2.1.5', 'reorderable-2.2.0',
    'reorderable-2.2.1', 'reorderable-3.0.0', 'reorderable-3.1.1',
    # packages from data/packages
=======
    # packages from data/packages/py_packages and .../yaml_packages
>>>>>>> 31760f0a
    'unversioned',
    'unversioned_py',
    'versioned-1.0', 'versioned-2.0', 'versioned-3.0',
    'variants_py-2.0',
    'single_unversioned',
    'single_versioned-3.5',
    'late_binding-1.0',
    'multi-1.0', 'multi-1.1', 'multi-1.2', 'multi-2.0'])


ALL_FAMILIES = set(x.split('-')[0] for x in ALL_PACKAGES)


def _to_names(it):
    return set(p.name for p in it)


def _to_qnames(it):
    return set(p.qualified_name for p in it)


class TestPackages(TestBase, TempdirMixin):
    @classmethod
    def setUpClass(cls):
        TempdirMixin.setUpClass()

        path = os.path.realpath(os.path.dirname(__file__))
        cls.solver_packages_path = os.path.join(path, "data", "solver", "packages")
        cls.packages_base_path = os.path.join(path, "data", "packages")
        cls.yaml_packages_path = os.path.join(cls.packages_base_path, "yaml_packages")
        cls.py_packages_path = os.path.join(cls.packages_base_path, "py_packages")

        cls.settings = dict(
            packages_path=[cls.solver_packages_path,
                           cls.yaml_packages_path,
                           cls.py_packages_path],
            package_filter=None)

    @classmethod
    def tearDownClass(cls):
        TempdirMixin.tearDownClass()

    def test_1(self):
        """package family iteration."""
        all_fams = _to_names(iter_package_families())
        self.assertEqual(all_fams, ALL_FAMILIES)

    def test_2(self):
        """package iteration."""
        all_packages = set()
        all_fams = iter_package_families()
        for fam in all_fams:
            packages = _to_qnames(iter_packages(fam.name))
            all_packages.update(packages)
        self.assertEqual(all_packages, ALL_PACKAGES)

        res = _to_qnames(iter_packages('nada'))
        self.assertEqual(res, set(['nada']))

        res = _to_qnames(iter_packages('python'))
        self.assertEqual(res, set(['python-2.5.2', 'python-2.6.0',
                                   'python-2.6.8', 'python-2.7.0']))

        res = _to_qnames(iter_packages('pydad', "<3"))
        self.assertEqual(res, set(['pydad-1', 'pydad-2']))

        for fam_name in ALL_FAMILIES:
            for package in iter_packages(fam_name):
                family = package.parent
                self.assertEqual(family.name, fam_name)
                it = family.iter_packages()
                self.assertTrue(package in it)

    def test_3(self):
        """check package contents."""

        # a py-based package
        package = get_package("versioned", "3.0")
        expected_data = dict(
            name="versioned",
            version=Version("3.0"),
            base=os.path.join(self.py_packages_path, "versioned", "3.0"),
            commands=SourceCode('env.PATH.append("{root}/bin")'))
        data = package.validated_data()
        self.assertDictEqual(data, expected_data)

        # a yaml-based package
        package = get_package("versioned", "2.0")
        expected_uri = os.path.join(self.yaml_packages_path,
                                    "versioned", "2.0", "package.yaml")
        self.assertEqual(package.uri, expected_uri)

        # a py-based package with late binding attribute functions
        package = get_package("late_binding", "1.0")
        self.assertEqual(package.tools, ["util"])

        # a 'combined' type package
        package = get_package("multi", "1.0")
        expected_uri = os.path.join(self.yaml_packages_path, "multi.yaml<1.0>")
        self.assertEqual(package.uri, expected_uri)
        expected_data = dict(
            name="multi",
            version=Version("1.0"),
            tools=["tweak"])
        data = package.validated_data()
        self.assertDictEqual(data, expected_data)

        # a 'combined' type package, with version overrides
        package = get_package("multi", "1.1")
        expected_uri = os.path.join(self.yaml_packages_path, "multi.yaml<1.1>")
        self.assertEqual(package.uri, expected_uri)
        expected_data = dict(
            name="multi",
            version=Version("1.1"),
            tools=["twerk"])
        data = package.validated_data()
        self.assertDictEqual(data, expected_data)

        # check that visibility of 'combined' packages is correct
        package = get_package("multi", "2.0")
        expected_uri = os.path.join(self.py_packages_path, "multi.py<2.0>")
        self.assertEqual(package.uri, expected_uri)

    def test_4(self):
        """test package creation."""
        package_data = {
            "name":             "foo",
            "version":          "1.0.0",
            "description":      "something foo-like",
            "requires":         ["python-2.6+"]}

        package = create_package("foo", package_data)
        self.assertEqual(package.version, Version("1.0.0"))
        self.assertEqual(package.description, "something foo-like")
        self.assertEqual(package.requires, [PackageRequest("python-2.6+")])

        family = package.parent
        self.assertEqual(family.name, package.name)
        packages = list(family.iter_packages())
        self.assertEqual(len(packages), 1)
        self.assertEqual(package, packages[0])

    def test_5(self):
        """test developer package."""
        path = os.path.join(self.packages_base_path, "developer")
        package = get_developer_package(path)
        expected_data = dict(
            name="foo",
            version=Version("3.0.1"),
            description="a foo type thing.",
            authors=["joe.bloggs"],
            requires=[PackageRequest('bah-1.2+<2')],
            variants=[[PackageRequest('floob-4.1')],
                      [PackageRequest('floob-2.0')]],
            uuid="28d94bcd1a934bb4999bcf70a21106cc")
        data = package.validated_data()
        self.assertDictEqual(data, expected_data)

        # a developer package with features such as expanding requirements
        # and early-binding attribute functions
        path = os.path.join(self.packages_base_path, "developer_dynamic")
        package = get_developer_package(path)

        self.assertEqual(package.description, "This.")
        self.assertEqual(package.requires, [PackageRequest('versioned-3')])

    def test_6(self):
        """test variant iteration."""
        expected_data = dict(
            name="variants_py",
            version=Version("2.0"),
            description="package with variants",
            base=os.path.join(self.py_packages_path, "variants_py", "2.0"),
            requires=[PackageRequest("python-2.7")],
            commands=SourceCode('env.PATH.append("{root}/bin")'))

        requires_ = ["platform-linux", "platform-osx"]

        package = get_package("variants_py", "2.0")
        for i, variant in enumerate(package.iter_variants()):
            data = variant.validated_data()
            self.assertDictEqual(data, expected_data)
            self.assertEqual(variant.index, i)
            self.assertEqual(variant.parent, package)

    def test_7(self):
        """test variant installation."""
        repo_path = os.path.join(self.root, "packages")
        if not os.path.exists(repo_path):
            os.makedirs(repo_path)

        def _data(obj):
            d = obj.validated_data()
            keys = package_release_keys + ("base",)
            for key in keys:
                d.pop(key, None)
            return d

        # package with variants and package without
        dev_pkgs_list = (("developer", "developer_changed"),
                         ("developer_novar", "developer_novar_changed"))

        for path1, path2 in dev_pkgs_list:
            path = os.path.join(self.packages_base_path, path1)
            package = get_developer_package(path)

            # install variants of the developer package into new repo
            variant = package.iter_variants().next()
            result = variant.install(repo_path, dry_run=True)
            self.assertEqual(result, None)

            for variant in package.iter_variants():
                variant.install(repo_path)

            variant = package.iter_variants().next()
            result = variant.install(repo_path, dry_run=True)
            self.assertNotEqual(result, None)

            # now there should be a package that matches the dev package
            installed_package = get_package(package.name, package.version, paths=[repo_path])
            data = _data(package)
            data_ = _data(installed_package)
            self.assertDictEqual(data, data_)

            # make a change in the dev pkg, outside of the variants.
            path = os.path.join(self.packages_base_path, path2)
            package = get_developer_package(path)

            # install a variant again. Even though the variant is already installed,
            # this should update the package, because data outside the variant changed.
            variant = package.iter_variants().next()
            result = variant.install(repo_path, dry_run=True)
            self.assertEqual(result, None)
            variant.install(repo_path)

            # check that the change was applied. This effectively also checks that the
            # variant order hasn't changed.
            installed_package = get_package(package.name, package.version, paths=[repo_path])
            data = _data(package)
            data_ = _data(installed_package)
            self.assertDictEqual(data, data_)


class TestMemoryPackages(TestBase):
    def test_1_memory_variant_parent(self):
        """Test that a package's variant's parent is the original package
        """
        desc = 'the foo package'
        package = create_package('foo', {'description': desc})
        self.assertEqual(package.description, desc)
        variant = package.iter_variants().next()
        parent_package = variant.parent
        self.assertEqual(package.description, desc)


if __name__ == '__main__':
    unittest.main()


# Copyright 2013-2016 Allan Johns.
#
# This library is free software: you can redistribute it and/or
# modify it under the terms of the GNU Lesser General Public
# License as published by the Free Software Foundation, either
# version 3 of the License, or (at your option) any later version.
#
# This library is distributed in the hope that it will be useful,
# but WITHOUT ANY WARRANTY; without even the implied warranty of
# MERCHANTABILITY or FITNESS FOR A PARTICULAR PURPOSE.  See the GNU
# Lesser General Public License for more details.
#
# You should have received a copy of the GNU Lesser General Public
# License along with this library.  If not, see <http://www.gnu.org/licenses/>.<|MERGE_RESOLUTION|>--- conflicted
+++ resolved
@@ -28,15 +28,11 @@
     'pysplit-5', 'pysplit-6', 'pysplit-7',
     'python-2.5.2', 'python-2.6.0', 'python-2.6.8', 'python-2.7.0',
     'pyvariants-2',
-<<<<<<< HEAD
     'reorderable-1.9.0', 'reorderable-1.9.1', 'reorderable-2.0.0',
     'reorderable-2.0.5', 'reorderable-2.0.6', 'reorderable-2.1.0',
     'reorderable-2.1.1', 'reorderable-2.1.5', 'reorderable-2.2.0',
     'reorderable-2.2.1', 'reorderable-3.0.0', 'reorderable-3.1.1',
-    # packages from data/packages
-=======
     # packages from data/packages/py_packages and .../yaml_packages
->>>>>>> 31760f0a
     'unversioned',
     'unversioned_py',
     'versioned-1.0', 'versioned-2.0', 'versioned-3.0',
