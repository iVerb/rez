--- conflicted
+++ resolved
@@ -18,14 +18,9 @@
 from rez.rez_util import remove_write_perms, copytree, get_epoch_time, safe_chmod
 from rez.resources import load_metadata
 import rez.public_enums as enums
-<<<<<<< HEAD
-import rez.builds as builds
-import versions
-import rex
-=======
 import rez.versions as versions
 import rez.rex as rex
->>>>>>> d7e94e21
+import rez.builds as builds
 
 ##############################################################################
 # Globals
