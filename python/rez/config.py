--- conflicted
+++ resolved
@@ -1013,7 +1013,6 @@
         self.rctxt = rctxt
         # packages map, for quick lookup
         self.pkgs = {}
-        self.cond_requires = []
         # packages list, for order retention wrt resolving
         self.families = []
         # connections in a dot graph
@@ -1310,7 +1309,6 @@
         """
         confcopy = _Configuration(self.rctxt)
         confcopy.pkgs = self.pkgs.copy()
-        confcopy.cond_requires = self.cond_requires[:]
         confcopy.families = self.families[:]
         confcopy.dot_graph = self.dot_graph[:]
         return confcopy
@@ -1323,7 +1321,7 @@
         confcopy.pkgs = {}
         for k, v in self.pkgs.iteritems():
             confcopy.pkgs[k] = v.copy()
-        confcopy.cond_requires = self.cond_requires[:]
+
         return confcopy
 
     def swap(self, a):
@@ -1331,7 +1329,6 @@
         swap this config's contents with another
         """
         self.pkgs, a.pkgs = a.pkgs, self.pkgs
-        self.cond_requires, a.cond_requires = a.cond_requires, self.cond_requires
         self.families, a.families = a.families, self.families
         self.dot_graph, a.dot_graph = a.dot_graph, self.dot_graph
 
@@ -1758,23 +1755,6 @@
         num = 0
         config2 = None
 
-        def add_require(pkg, pkg_req_str, timestamp=0):
-            pkg_req = str_to_pkg_req(pkg_req_str, timestamp, self.rctxt.resolve_mode)
-            if (self.rctxt.verbosity != 0):
-                print
-                print "adding " + pkg.short_name() + \
-                    "'s required package " + pkg_req.short_name() + '...'
-
-            config2.add_package(pkg_req, pkg)
-
-            if (self.rctxt.verbosity != 0):
-                print "config after adding " + pkg.short_name() + \
-                    "'s required package " + pkg_req.short_name() + ':'
-            if (self.rctxt.verbosity == 1):
-                print str(config2)
-            elif (self.rctxt.verbosity == 2):
-                config2.dump()
-
         # FIXME: if order matters here, we should not be using a dictionary
         for pkg in self.pkgs.itervalues():
             if (pkg.metadata == None):
@@ -1794,10 +1774,6 @@
                     else:
                         requires = pkg.metadata['requires']
 
-<<<<<<< HEAD
-                    if not requires:
-                        continue
-=======
                     if requires:
                         for pkg_str in requires:
                             pkg_req = str_to_pkg_req(pkg_str,
@@ -1809,35 +1785,19 @@
                                 print
                                 print "adding " + pkg.short_name() + \
                                     "'s required package " + pkg_req.short_name() + '...'
->>>>>>> b4b5c241
-
-                    cond_requires = []
-                    for pkg_str in requires:
-                        # remove conditionals (this feature may be going away)
-                        if '?' not in pkg_str:
+
                             if not config2:
                                 config2 = self.copy()
-                            add_require(pkg, pkg_str, self.rctxt.time_epoch)
-                        else:
-                            parts = pkg_str.split('?')
-                            if len(parts) == 2:
-                                conditionals = parts[1].split(',')
-                                # since conditional requirements might not be filled immediately,
-                                # add the current pkg to the list, so we know it later:
-                                cond_requires.append((pkg, parts[0], conditionals))
-
-                    cond_requires = self.cond_requires + cond_requires
-                    if cond_requires:
-                        if not config2:
-                            config2 = self.copy()
-                        # reset this: it will be copied over in the loop, excluding any successes
-                        config2.cond_requires = []
-                        for src_pkg, pkg_req_str, conditionals in cond_requires:
-                            # for now, do a simple check without verison
-                            if set(conditionals).issubset(config2.pkgs.keys()):
-                                add_require(src_pkg, pkg_req_str)
-                            else:
-                                config2.cond_requires.append((src_pkg, pkg_req_str, conditionals))
+                            config2.add_package(pkg_req, pkg)
+
+                            if (self.rctxt.verbosity != 0):
+                                print "config after adding " + pkg.short_name() + \
+                                    "'s required package " + pkg_req.short_name() + ':'
+                            if (self.rctxt.verbosity == 1):
+                                print str(config2)
+                            elif (self.rctxt.verbosity == 2):
+                                config2.dump()
+
         if config2:
             self.swap(config2)
         return num
