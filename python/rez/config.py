"""
rez-config

rez is a tool for managing package configuration.

'package': a unit of software, or configuration information, which is
installed under a common base path, and may be available as several
variants. A specific version of software is regarded as a package - ie,
'boost' is not a package, but 'boost-1.36' is.

'package family': label for a family of versioned packages. 'boost' is a
package family, whereas 'boost-1.36' is a package.

'package base path': The path under which all variants of a package are
installed. For example, boost-1.36 and its variants might be found under
'/server/boost/1.36/'.

NOTES
---------
'Dependency transitivity' is the assumption that if a package A has a dependent
package B, then an earlier versioned A will have a dependency on an equal or
earlier version of B. For example, given the relationship:
A-3.5 dependsOn B-6.4
then we assume that:
A-3.4 dependsOn B-<=6.4

It follows that we also assume that a later version of A will have a dependency
on an equal or later version of B:
A-3.5 dependsOn B-6.4
then we assume that:
A-3.6 dependsOb B->=6.4

Examples of cases where this assumption is wrong are:
let:
A-3.5 dependsOn B-6.4
then the following cases break the assumption:
'A-3.4 dependsOn B-7.0'
'A-3.4 dependsOn B' (since 'B' is the superset of all versions of B)
'A-3.4 NOT dependsOn B'
"""

import os
import time
import sys
import inspect
import random
import itertools
from rez.settings import settings
from rez import module_root_path
import re
from rez.packages import BasePackage, ResolvedPackage, split_name, \
    package_in_range, package_family, iter_packages_in_range
from rez.versions import ExactVersion, ExactVersionSet, Version, VersionRange, \
    VersionError, to_range
from rez.public_enums import *
from rez.exceptions import *
from rez.memcached import *
from rez.system import system
from rez.util import AttrDictWrapper, gen_dotgraph_image, print_warning_once
import rez.rex as rex

DEFAULT_ENV_SEP_MAP = {'CMAKE_MODULE_PATH': "';'"}

##############################################################################
# Public Classes
##############################################################################

class PackageRequest(BasePackage):
    """
    A request for a package.

    Parameters
    ----------
    name : str
            name of the package.
            If the package name starts with '!', then this is an ANTI-package request -
            ie, a requirement that this package, in this version range, is not allowed.
            This feature exists so that packages can describe conflicts with other packages,
            that can't be described by conflicting dependencies.
            If the package name starts with '~' then this is a WEAK package request. It
            means, "I don't need this package, but if it exists then it must fall within
            this version range." A weak request is actually converted to a normal anti-
            package: eg, "~foo-1.3" is equivalent to "!foo-0+<1.3|1.4+".
    version_range : str, ExactVersion, ExactVersionSet, or VersionRange
            may be inexact (for eg '5.4+')
    resolve_mode : {RESOLVE_MODE_LATEST, RESOLVE_MODE_EARLIEST, RESOLVE_MODE_NONE}
            preference used when determining the order in which available versions
            are tested during the resolve.
    """
    def __init__(self, name, version_range, resolve_mode=RESOLVE_MODE_LATEST, timestamp=0):
        if isinstance(version_range, (ExactVersion, ExactVersionSet, VersionRange)):
            self.version_range = version_range
        else:
            try:
                self.version_range = VersionRange(version_range)
            except VersionError:
                self.version_range = ExactVersionSet(version_range)
        if self.is_weak(name):
            # convert into an anti-package
            self.version_range = self.version_range.get_inverse()
<<<<<<< HEAD
            self.name = anti_name(self.name)

        self.timestamp = timestamp
        self.resolve_mode = resolve_mode if resolve_mode is not None else RESOLVE_MODE_LATEST
        self._version_str = str(self.version_range)
=======
            name = anti_name(name)
        # Note: this class with have both a .version (inherited from BasePackage)
        # and a .version_range (from this class) which are both the same object.
        # The .version makes this class compatible with other BasePackage
        # functions, but the .version_range is  provided for explicitness, since
        # the version is allowed to be a range (i.e. inexact).
        BasePackage.__init__(self, name, self.version_range, timestamp)
        self.resolve_mode = resolve_mode
>>>>>>> 021b78d3

    def is_anti(self):
        return (self.name[0] == '!')

    @staticmethod
    def is_weak(name):
        # this is static because any weak package request will automatically be
        # converted to an anti package, so it makes no sense as an instancemethod
        return (name[0] == '~')

    def __eq__(self, other):
        return self.name == other.name and \
            self.version_range == other.version_range and \
            self.timestamp == other.timestamp and \
            self.resolve_mode == other.resolve_mode

    def __str__(self):
        return self.short_name()

class PackageConflict(object):
    """
    A package conflict. This can occur between a package (possibly a specific
    variant) and a package request
    """
    def __init__(self, pkg_req_conflicting, pkg_req, variant=None):
        self.pkg_req = pkg_req
        self.pkg_req_conflicting = pkg_req_conflicting
        self.variant = variant

    def __str__(self):
        tmpstr = str(self.pkg_req)
        if self.variant:
            tmpstr +=" " + str(self.variant)
        tmpstr += " <--!--> " + str(self.pkg_req_conflicting)
        return tmpstr

class MissingPackage(object):
    def __init__(self, name):
        self.name = name

    def __repr__(self):
        return '%s(%r)' % (self.__class__.__name__, self.name)

    def __nonzero__(self):
        return False

class Packages(object):
    """
    Class intended for use with rex which provides attribute-based lookups for
    `BasePackage` instances.

    If the package does not exist, the attribute value will be an empty string.
    This allows for attributes to be used to test the presence of a package and
    for non-existent packages to be used in string formatting without causing an
    error.
    """
    def __init__(self, pkg_list):
        for pkg in pkg_list:
            setattr(self, pkg.name, pkg)

    def __getattr__(self, attr):
        # For things like '__class__', for instance
        if attr.startswith('__') and attr.endswith('__'):
            try:
                self.__dict__[attr]
            except KeyError:
                raise AttributeError("'%s' object has no attribute "
                                     "'%s'" % (self.__class__.__name__,
                                               attr))
        return MissingPackage(attr)


##############################################################################
# Resolver
##############################################################################

class Resolver(object):
    """
    Where all the action happens. This class performs a package resolve.
    """
    def __init__(self,
                 resolve_mode=RESOLVE_MODE_LATEST,
                 quiet=False,
                 verbosity=0,
                 max_fails=-1,
                 time_epoch=0,
                 build_requires=False,
                 assume_dt=False,
                 caching=True,
                 package_paths=None):
        """
        resolve_mode: one of: RESOLVE_MODE_EARLIEST, RESOLVE_MODE_LATEST
        quiet: if True then hides unnecessary output (such as the progress dots)
        verbosity: print extra debugging info. One of: 0, 1, 2
        max_fails: return after N failed configuration attempts, default -1 (no limit)
        time_epoch: ignore packages newer than this time-date. Default = 0 which is a special
                case, meaning do not ignore any packages
        assume_dt: Assume dependency transitivity
        caching: If True, resolve info is read from and written to a memcache daemon if possible.
        package_paths: List of paths to search for pkgs, defaults to settings.packages_path.
        """
        if not time_epoch:
            time_epoch = int(time.time())

        self.rctxt = _ResolvingContext()
        self.rctxt.resolve_mode = resolve_mode
        self.rctxt.verbosity = verbosity
        self.rctxt.max_fails = max_fails
        self.rctxt.quiet = quiet
        self.rctxt.build_requires = build_requires
        self.rctxt.assume_dt = assume_dt
        self.rctxt.time_epoch = time_epoch
        self.rctxt.caching = caching
        self.rctxt.package_paths = package_paths

        self.raw_pkg_reqs = None
        self.pkg_reqs = None

    def guarded_resolve(self, pkg_req_strs, no_os=False, no_path_append=False,
                        meta_vars=None, shallow_meta_vars=None, dot_file=None, print_dot=False):
        """
        Just a wrapper for resolve() which does some command-line friendly stuff and has some
        extra options for convenience.
        @return None on failure, same as resolve() otherwise.
        """
        try:
            result = self.resolve(pkg_req_strs, no_os, no_path_append,
                                  meta_vars, shallow_meta_vars)

        except PkgSystemError, e:
            sys.stderr.write(str(e) + '\n')
            return None
        except VersionError, e:
            sys.stderr.write(str(e) + '\n')
            return None
        except PkgFamilyNotFoundError, e:
            print >> sys.stderr, "Couldn't find the package family '%s'" % e.family_name
            return None
        except PkgNotFoundError, e:
            print >> sys.stderr, "Couldn't find the package '%s'" % e.pkg_req.short_name()
            return None
        except PkgConflictError, e:
            sys.stderr.write("The following conflicts occurred:\n")
            for c in e.pkg_conflicts:
                sys.stderr.write(str(c) + '\n')

            # we still produce a dot-graph on failure
            if e.last_dot_graph:
                if dot_file:
                    gen_dotgraph_image(e.last_dot_graph, dot_file)
                if print_dot:
                    print(e.last_dot_graph)
            return None
        except PkgsUnresolvedError, e:
            sys.stderr.write("The following packages could not be resolved:\n")
            for p in e.pkg_reqs:
                sys.stderr.write(str(p) + '\n')
            return None
        except PkgCommandError, e:
            sys.stderr.write("There was a problem with the resolved command list:\n")
            sys.stderr.write(str(e) + '\n')
            return None
        except PkgCyclicDependency, e:
            sys.stderr.write("\nCyclic dependency(s) were detected:\n")
            sys.stderr.write(str(e) + "\n")

            import tempfile
            # write graphs to file
            tmpf = tempfile.mkstemp(suffix='.dot')
            os.write(tmpf[0], str(e))
            os.close(tmpf[0])
            sys.stderr.write("\nThis graph has been written to:\n")
            sys.stderr.write(tmpf[1] + "\n")

            tmpf = tempfile.mkstemp(suffix='.dot')
            os.write(tmpf[0], e.dot_graph)
            os.close(tmpf[0])
            sys.stderr.write("\nThe whole graph (with cycles highlighted) has been written to:\n")
            sys.stderr.write(tmpf[1] + "\n")

            # we still produce a dot-graph on failure
            if dot_file:
                gen_dotgraph_image(e.dot_graph, dot_file)
            if print_dot:
                print(e.dot_graph)

            return None

        except PkgConfigNotResolvedError, e:
            sys.stderr.write("The configuration could not be resolved:\n")
            for p in e.pkg_reqs:
                sys.stderr.write(str(p) + '\n')
            sys.stderr.write("The failed configuration attempts were:\n")
            for s in e.fail_config_list:
                sys.stderr.write(s + '\n')

            # we still produce a dot-graph on failure
            if dot_file:
                gen_dotgraph_image(e.last_dot_graph, dot_file)
            if print_dot:
                print(e.last_dot_graph)

            return None

        pkg_res_list, env_cmds, dot_graph, nfails = result

        if print_dot:
            print(dot_graph)

        if dot_file:
            gen_dotgraph_image(dot_graph, dot_file)

        return result

    def resolve(self, pkg_reqs, no_os=False, no_path_append=False,
                meta_vars=None, shallow_meta_vars=None):
        """
        Perform a package resolve.
        Parameters
        ----------
        pkg_reqs: list of str or PackageRequest
                packages to resolve into a configuration
        no_os: bool
                whether to include the OS package.
        no_path_append: bool
                whether to append OS-specific paths to PATH when printing an environment
        meta_vars: list of str
                each string is a key whos value will be saved into an
                env-var named REZ_META_<KEY> (lists are comma-separated).
        shallow_meta_vars: list of str
                same as meta-vars, but only the values from those packages directly
                requested are baked into the env var REZ_META_SHALLOW_<KEY>.
        @returns
        (a) a list of ResolvedPackage objects, representing the resolved config;
        (b) a list of Commands which, when processed by a CommandInterpreter, should configure the environment;
        (c) a dot-graph representation of the config resolution, as a string;
        (d) the number of failed config attempts before the successful one was found
        -OR-
        raise the relevant exception, if config resolution is not possible
        """
        def _pkg_request(req):
            return req if isinstance(req, PackageRequest) \
                else str_to_pkg_req(req,
                                    self.rctxt.time_epoch,
                                    self.rctxt.resolve_mode,
                                    self.rctxt.package_paths)

        resolve_start_time = time.time()

        self.raw_pkg_reqs = [_pkg_request(x) for x in pkg_reqs]

        # TODO replace with new 'implicit packages' feature
        if not no_os:
            to_add = []
            plat_pkg = "platform-" + system.platform
            arch_pkg = "arch-" + system.arch
            for os_pkg_str in(plat_pkg, arch_pkg):
                os_pkg_req = str_to_pkg_req(os_pkg_str, self.rctxt.time_epoch,
                                            self.rctxt.resolve_mode, self.rctxt.package_paths)
                if os_pkg_req not in self.raw_pkg_reqs:
                    to_add.append(os_pkg_req)
            self.pkg_reqs = to_add + self.raw_pkg_reqs
        else:
            self.pkg_reqs = self.raw_pkg_reqs

        if not self.pkg_reqs:
            return ([], [], "digraph g{}", 0)

        # get the resolve, possibly read/write cache
        result = self.get_cached_resolve()
        if not result:
            result = self.resolve_base()
            self.set_cached_resolve(result)

        recorder = rex.CommandRecorder()

        pkg_res_list, commands, dot_graph, nfails = result

        # we need to inject system paths here. They're not there already because they can't be cached
        sys_paths = [os.path.join(module_root_path, "bin")]
        if not no_path_append:
            sys_paths += system.executable_paths
        recorder.setenv('PATH', sys_paths)
        recorder.commands.extend(commands)

        # add meta env vars
        pkg_req_fam_set = set([x.name for x in self.pkg_reqs if not x.is_anti()])
        meta_envvars = {}
        shallow_meta_envvars = {}

        for pkg_res in pkg_res_list:
            def _add_meta_vars(mvars, target):
                for key in mvars:
                    if key in pkg_res.metadata:
                        val = pkg_res.metadata[key]
                        if isinstance(val, list):
                            val = ','.join(val)
                        if key not in target:
                            target[key] = []
                        target[key].append(pkg_res.name + ':' + val)

            if meta_vars:
                _add_meta_vars(meta_vars, meta_envvars)

            if shallow_meta_vars and pkg_res.name in pkg_req_fam_set:
                _add_meta_vars(shallow_meta_vars, shallow_meta_envvars)

        for k, v in meta_envvars.iteritems():
            recorder.setenv('REZ_META_' + k.upper(), ' '.join(v))
        for k, v in shallow_meta_envvars.iteritems():
            recorder.setenv('REZ_META_SHALLOW_' + k.upper(), ' '.join(v))

        resolve_end_time = time.time()
        recorder.setenv('REZ_TIME_TO_RESOLVE', str(resolve_end_time - resolve_start_time))

        return pkg_res_list, recorder.commands, dot_graph, nfails

    def resolve_base(self):
        config = _Configuration(self.rctxt)

        for pkg_req in self.pkg_reqs:
            config.add_package(pkg_req)

        for pkg_req in self.pkg_reqs:
            name = pkg_req.short_name()
            if name.startswith("__wrapper_"):
                name2 = name.replace("__wrapper_", "")
                config.add_dot_graph_verbatim('"' + name +
                                              '" [label="%s" style="filled" shape=folder fillcolor="rosybrown1"] ;'
                                              % (name2))
            else:
                config.add_dot_graph_verbatim('"' + name +
                                              '" [style=filled shape=box fillcolor="rosybrown1"] ;')

        if (self.rctxt.verbosity != 0):
            print
            print "initial config:"
        if (self.rctxt.verbosity == 1):
            print str(config)
        elif (self.rctxt.verbosity == 2):
            config.dump()

        # do the config resolve - all the action happens here!
        pkg_res_list = config.resolve_packages()

        # color resolved packages in graph
        for pkg_res in pkg_res_list:
            config.add_dot_graph_verbatim('"' + pkg_res.short_name() +
                                          '" [style=filled fillcolor="darkseagreen1"] ;')

        if (self.rctxt.verbosity != 0):
            print
            print "final config:"
        if (self.rctxt.verbosity == 1):
            print str(config)
            print
        elif (self.rctxt.verbosity == 2):
            config.dump()
            print

        command_recorder = self.record_commands(pkg_res_list)

        # build the dot-graph representation
        dot_graph = config.get_dot_graph_as_string()

        if get_memcache().caching_enabled():
            # here we remove unnecessary data, because if caching is on then it's gonna be sent over
            # the network, and we want to minimise traffic.
            for pkg_res in pkg_res_list:
                pkg_res.strip()

        result = (pkg_res_list,
                  command_recorder.commands,
                  dot_graph,
                  len(self.rctxt.config_fail_list))

        # we're done
        return result

    def get_execution_namespace(self, pkg_res_list):
        namespace = rex.RexNamespace(env_overrides_existing_lists=True)

        # add special data objects and functions to the namespace
        from rez.system import system
        namespace.vars['machine'] = system
        namespace.vars['resolve'] = Packages(pkg_res_list)
        namespace.vars['request'] = Packages(self.pkg_reqs)
        namespace.vars['building'] = bool(os.getenv('REZ_BUILD_ENV'))
        return namespace

    @staticmethod
    def exec_pkg_commands(namespace, pkg_res):
        prefix = "REZ_" + pkg_res.name.upper()
        namespace.environ[prefix + "_VERSION"] = pkg_res.version
        namespace.environ[prefix + "_BASE"] = pkg_res.base
        namespace.environ[prefix + "_ROOT"] = pkg_res.root

        commands = pkg_res.metadata['commands']

        namespace.vars['this'] = pkg_res
        namespace.vars['root'] = pkg_res.root
        namespace.vars['base'] = pkg_res.base
        namespace.vars['version'] = pkg_res.version

        # new style:
        if isinstance(commands, basestring):
            # compile to get tracebacks with line numbers and file
            code = compile(commands, pkg_res.metafile, 'exec')
            try:
                exec code in namespace.vars
            except Exception, err:
                import traceback
                raise PkgCommandError("%s (%s):\n %s" % (pkg_res.short_name(),
                                                         pkg_res.metafile,
                                                         traceback.format_exc(err)))
        # python function from package.py:
        elif inspect.isfunction(commands):
            commands.func_globals.update(namespace.vars)
            try:
                commands()
            except Exception, err:
                import traceback
                raise PkgCommandError("%s (%s):\n %s" % (pkg_res.short_name(),
                                                         pkg_res.metafile,
                                                         traceback.format_exc(err)))
        # old style:
        elif isinstance(commands, list):
            if settings.warn_old_commands:
                print_warning_once("%s is using old-style commands." \
                                   % pkg_res.short_name())
            for cmd in commands:
                cmd = cmd.replace("!VERSION!", str(pkg_res.version))
                cmd = cmd.replace("!MAJOR_VERSION!", str(pkg_res.version.major))
                cmd = cmd.replace("!MINOR_VERSION!", str(pkg_res.version.minor))
                cmd = cmd.replace("!BASE!", str(pkg_res.base))
                cmd = cmd.replace("!ROOT!", str(pkg_res.root))
                cmd = cmd.replace("!USER!", os.getenv("USER", "UNKNOWN_USER"))
                # convert to new-style
                parse_export_command(cmd, namespace)

    def record_commands(self, pkg_res_list):
        # build the environment commands
        res_pkg_strs = [x.short_name() for x in pkg_res_list]
        full_req_str = ' '.join([x.short_name() for x in self.pkg_reqs])
        raw_req_str = ' '.join([x.short_name() for x in self.raw_pkg_reqs])

        # the environment dictionary to be passed during execution of python code.
        namespace = self.get_execution_namespace(pkg_res_list)

        namespace.environ["REZ_USED"] = module_root_path
        namespace.environ["REZ_PREV_REQUEST"] = "$REZ_REQUEST"
        namespace.environ["REZ_REQUEST"] = full_req_str
        namespace.environ["REZ_RAW_REQUEST"] = raw_req_str
        namespace.environ["REZ_RESOLVE"] = " ".join(res_pkg_strs)
        namespace.environ["REZ_RESOLVE_MODE"] = self.rctxt.resolve_mode
        namespace.environ["REZ_FAILED_ATTEMPTS"] = len(self.rctxt.config_fail_list)
        namespace.environ["REZ_REQUEST_TIME"] = self.rctxt.time_epoch
        # TODO remove this and have Rez create a proper rez package for itself
        namespace.environ["PYTHONPATH"] = os.path.join(module_root_path, 'python')

        # master recorder. this holds all of the commands to be interpreted
        recorder = namespace.get_command_recorder()

        recorder.comment("-" * 30)
        recorder.comment("START of package commands")
        recorder.comment("-" * 30)

        set_vars = {}

        for pkg_res in pkg_res_list:
            # swap the command recorder so we can isolate commands for this package
            pkg_recorder = rex.CommandRecorder()
            namespace.set_command_recorder(pkg_recorder)
            pkg_recorder.comment("")
            pkg_recorder.comment("Commands from package %s" % pkg_res.short_name())

            self.exec_pkg_commands(namespace, pkg_res)

            pkg_res.commands = pkg_recorder.get_commands()

            # check for variables set by multiple packages
            for cmd in pkg_res.commands:
                if cmd.name == 'setenv':
                    if set_vars.get(cmd.key, None) not in [None, pkg_res.name]:
                        raise PkgCommandError("Package '%s' overwrote the value '%s' set by "
                                              "package '%s'" % (pkg_res.name, cmd.key,
                                                              set_vars[cmd.key]))
                    set_vars[cmd.key] = pkg_res.name

                elif cmd.name == 'resetenv':
                    prev_pkg_name = set_vars.get(cmd.key, None)
                    if cmd.friends:
                        if prev_pkg_name not in cmd.friends + [None, pkg_res.name]:
                            raise PkgCommandError("Package '%s' overwrote the value '%s' set by "
                                                  "package '%s', and is not in the list "
                                                  "of friends %s" % (pkg_res.name, cmd.key,
                                                                     prev_pkg_name, cmd.friends))
                    set_vars[cmd.key] = pkg_res.name

            # add commands from current package to master recorder
            recorder.commands.extend(pkg_res.commands)

        recorder.comment("-" * 30)
        recorder.comment("END of package commands")
        recorder.comment("-" * 30)
        return recorder

    def set_cached_resolve(self, result):
        if not get_memcache().caching_enabled():
            return

        # if any local packages are involved, don't cache
        pkg_res_list = result[0]
        for pkg_res in pkg_res_list:
            if pkg_res.base.startswith(settings.local_packages_path):
                return

        get_memcache().store_resolve(settings.nonlocal_packages_path,
                                     self.pkg_reqs, result, self.rctxt.time_epoch)

    def get_cached_resolve(self):
        # the 'cache timestamp' is the most recent timestamp of all the resolved packages. Between
        # here and rctxt.time_epoch, the resolve will be the same.
        if not get_memcache().caching_enabled():
            return None

        result, cache_timestamp = get_memcache().get_resolve(
            settings.nonlocal_packages_path, self.pkg_reqs, self.rctxt.time_epoch)

        if not result:
            return None

        pkg_res_list = result[0]

        # discard cache if any version of any resolved pkg is also present as a local pkg,
        # unless the versions fall outside of that pkg's max bounds.
        if settings.local_packages_path in settings.packages_path:
            for pkg_res in pkg_res_list:
                fam_path = os.path.join(settings.local_packages_path, pkg_res.name)
                if os.path.isdir(fam_path):
                    # todo max bounds check
                    print_cache_warning(("Presence of local package directory %s " +
                                         "caused cache miss") % fam_path)
                    return None

        """
        # if any version of any resolved packages also appear in a local package path, and that
        # path has been modified since the cache timestamp, then discard the cached resolve.
        # TODO incorrect, time has no effect. Can only discard based on 'pkg max bounds'
        if filesys._g_local_pkgs_path in filesys._g_syspaths:
            for pkg_res in pkg_res_list:
                fam_path = os.path.join(filesys._g_local_pkgs_path, pkg_res.name)
                if os.path.isdir(fam_path):
                    path_modtime = int(os.path.getmtime(fam_path))
                    if path_modtime >= cache_timestamp:
                        print >> sys.stderr, "LOCAL package forced no cache resolve!"
                        return None
        """

        env_cmds = result[1]
        env_cmds.append("export REZ_RESOLVE_FROM_CACHE=1")
        env_cmds.append("export REZ_CACHE_TIMESTAMP=%d" % cache_timestamp)

        return result


##############################################################################
# Public Functions
##############################################################################

def parse_pkg_req_str(pkg_str):
    """
    Helper function: parses a package request string (eg 'boost-1.36').
    Note that a version string ending in '=e','=l' will result in a package request
    that immediately resolves to earliest/latest version.
    """
    if pkg_str.endswith("=l"):
        mode = RESOLVE_MODE_LATEST
    elif pkg_str.endswith("=e"):
        mode = RESOLVE_MODE_EARLIEST
    else:
        mode = None
    pkg_str = pkg_str.rsplit("=", 1)[0]
    name, verrange = split_name(pkg_str)
    return name, verrange, mode

def str_to_pkg_req(pkg_str, timestamp, mode=RESOLVE_MODE_LATEST, paths=None):
    """
    Helper function: turns a package string (eg 'boost-1.36') into a `PackageRequest`.
    Note that a version string ending in '=e','=l' will result in a package request
    that immediately resolves to earliest/latest version.
    """
    name, verrange, mode_override = parse_pkg_req_str(pkg_str)
    if mode_override is not None:
        # goto filesystem and resolve version immediately
        name_ = name.lstrip('!')

        pkg = package_in_range(name_,
                               ver_range=verrange,
                               latest=(mode_override==RESOLVE_MODE_LATEST),
                               timestamp=timestamp,
                               paths=paths)
        if pkg is None:
            raise PkgsUnresolvedError([PackageRequest(name, verrange)])

        verrange = pkg.version
        mode = mode_override
    return PackageRequest(name, verrange, mode, timestamp)

def anti_name(pkg):
    """
    Return the name of the anti-package for the given package.

    pkg may be a PackageRequest, _Package, or string
    """
    if isinstance(pkg, (PackageRequest, _Package)):
        name = pkg.name
    else:
        name = pkg
    if name[0] == '!':
        raise RezError("Already an anti-package: %r" % name)
    if name[0] == '~':
        return '!' + name[1:]
    return '!' + name

def make_random_color_string():
    cols = []
    cols.append(random.randint(0, 255))
    cols.append(random.randint(0, 255))
    cols.append(random.randint(0, 255))
    if(cols[0] + cols[1] + cols[2] > 400):
        cols[random.randint(0, 2)] = random.randint(0, 100)
    s = "#"
    for c in cols:
        h = hex(c)[2:]
        if len(h) == 1:
            h = '0' + h
        s = s + h
    return s


##############################################################################
# Internal Classes
##############################################################################

class _ResolvingContext(object):
    """
    Resolving context
    """
    def __init__(self):
        self.resolve_mode = RESOLVE_MODE_NONE
        self.verbosity = 0
        self.max_fails = -1
        self.config_fail_list = []
        self.config_uid = 0
        self.last_fail_dot_graph = None
        self.time_epoch = 0
        self.quiet = False
        self.build_requires = False
        self.assume_dt = False
        self.package_paths = None

class _PackageVariant(object):
    """
    A package variant. The 'working list' member is a list of dependencies that are
    removed during config resolution - a variant with an empty working_list is fully
    resolved. This class has been written with forward compatibility in mind - currently
    a variant is just a list of dependencies, but it may later become a dict, with
    more info than just dependencies.
    """
    def __init__(self, pkg_reqs):
        self.all_requests = tuple(pkg_reqs)
        seen = set([])
        for x in self.all_requests:
            if x.name in seen:
                raise RezError("Variants cannot contain more than one occurrance of the same package: %s" % x.name)
            seen.add(x.name)
        self.unresolved_requests = self.all_requests[:]

    def get_request(self, name):
        return dict((x.name, x) for x in self.all_requests).get(name, None)

    def remove_request(self, pkg_name):
        self.unresolved_requests = [x for x in self.unresolved_requests if x.name != pkg_name]

    def copy(self):
        var = _PackageVariant(self.all_requests)
        var.unresolved_requests = self.unresolved_requests[:]
        return var

    def __str__(self):
        return 'variant(%s)' % (', '.join([str(x) for x in self.all_requests]))

    def __repr__(self):
        return '%s(%r)' % (self.__class__.__name__, self.all_requests)

class _Package(object):
    """
    Internal package representation
    """
    def __init__(self, pkg_req, rctxt):
        self.rctxt = rctxt
        self.is_transitivity = False
        self.has_added_transitivity = False
        self.base_path = None
        self.metadata = None
        self.variants = None
        self.root_path = None
        self.timestamp = None
        self.metafile = None
        if pkg_req:
            self.name = pkg_req.name
            self.pkg_req = pkg_req
            self.set_version_range(pkg_req.version_range)
            if not self.is_anti() and \
                    not package_family(self.name, paths=self.rctxt.package_paths):
                raise PkgFamilyNotFoundError(self.name)
        else:
            self.name = None
            self.version_range = None
            self.pkg_req = None
            self.pkg_iter = None

    def copy(self):
        p = _Package(None, self.rctxt)
        p.is_transitivity = self.is_transitivity
        p.has_added_transitivity = self.has_added_transitivity
        p.name = self.name
        p.base_path = self.base_path
        p.root_path = self.root_path
        p.metadata = self.metadata
        p.metafile = self.metafile
        p.timestamp = self.timestamp
        p.pkg_req = self.pkg_req
        # split the iterator
        self.pkg_iter, p.pkg_iter = itertools.tee(self.pkg_iter)
        p.version_range = self.version_range

        p.variants = None
        if self.variants is not None:
            p.variants = [x.copy() for x in self.variants]
        return p

    def set_version_range(self, version_range):
        self.version_range = version_range
        # recreate the iterator.
        # NOTE: not entirely sure this is safe if iteration has already begun.
        self.pkg_iter = iter_packages_in_range(self.name,
                                               ver_range=self.version_range,
                                               latest=(self.pkg_req.resolve_mode==RESOLVE_MODE_LATEST),
                                               timestamp=self.pkg_req.timestamp,
                                               paths=self.rctxt.package_paths)

    def next_request(self):
        try:
            pkg = self.pkg_iter.next()
            # NOTE: this is always an exact package. no ranges involved
            return PackageRequest(pkg.name, pkg.version,
                                  self.pkg_req.resolve_mode,
                                  self.pkg_req.timestamp)
        except StopIteration:
            return None

    def get_variants(self):
        """
        Return package variants, if any
        """
        return self.variants

    def as_package_request(self):
        """
        Return this package as a package-request
        """
        return self.pkg_req

    def is_anti(self):
        """
        Return True if this is an anti-package
        """
        return (self.name[0] == '!')

    def short_name(self):
        """
        Return a short string representation, eg 'boost-1.36'
        """
        if self.version_range.is_any():
            return self.name
        else:
            return self.name + '-' + str(self.version_range)

        return self.name + '-' + str(self.version_range)

    def is_metafile_resolved(self):
        """
        Return True if this package has had its metafile resolved
        """
        return (self.base_path != None)

    def is_resolved(self):
        """
        Return True if this package has been resolved (ie, there are either no
        variants, or a specific variant has been chosen)
        """
        return (self.root_path != None)

    def resolve(self, root_path):
        """
        Resolve this package, ie set its root path

        .. todo::
                 optimisation: just do this right at the end of resolve_packages
        """
        self.root_path = root_path

    def get_package(self, latest=True, exact=False, timestamp=0):
        return package_in_range(self.name, self.version_range,
                                timestamp=timestamp,
                                latest=latest,
                                exact=exact,
                                paths=self.rctxt.package_paths)

    def resolve_metafile(self, timestamp=0):
        """
        attempt to resolve the metafile, the metadata member will be set if
        successful, and True will be returned. If the package has no variants,
        then its root-path is set and this package is regarded as fully-resolved.
        """
        is_any = self.version_range.is_any()
        if not is_any and self.version_range.is_inexact():
            return False

        if not self.base_path:
            pkg = self.get_package(exact=True, timestamp=timestamp)
            if pkg is not None:
                self.timestamp = pkg.timestamp
                self.base_path = pkg.base
                self.metadata = pkg.metadata
                self.metafile = pkg.metafile
                metafile_variants = self.metadata['variants']
                if metafile_variants:
                    # convert variants from metafile into _PackageVariants
                    self.variants = []
                    for metavar in metafile_variants:
                        requests = [str_to_pkg_req(p, self.pkg_req.timestamp,
                                                   self.pkg_req.resolve_mode,
                                                   self.rctxt.package_paths) for p in metavar]
                        pkg_var = _PackageVariant(requests)
                        self.variants.append(pkg_var)
                else:
                    # no variants, we're fully resolved
                    self.resolve(self.base_path)

        return (self.base_path != None)

    def get_metadata(self, latest=True, timestamp=0):
        pkg = self.get_package(latest=latest, exact=False, timestamp=timestamp)

        if not pkg:
            return
        return pkg.metadata

    def __str__(self):
        l = [self.short_name()]
        if self.root_path:
            l.append('R' + self.root_path)
        elif self.base_path:
            l.append('B' + self.base_path)
        if(self.is_transitivity):
            l.append('t')

        variants = self.get_variants()
        if (variants):
            vars = []
            for var in variants:
                vars.append(var.unresolved_requests)
            l.append("working_vars:" + str(vars))
        return str(l)


class _Configuration(object):
    """
    Internal configuration representation
    """
    def __init__(self, rctxt, inc_uid=False):
        # resolving context
        self.rctxt = rctxt
        # packages map, for quick lookup
        self.pkgs = {}
        # packages list, for order retention wrt resolving
        self.families = []
        # connections in a dot graph
        self.dot_graph = []
        # uid
        if inc_uid:
            rctxt.config_uid += 1
        self.uid = rctxt.config_uid

    def get_num_packages(self):
        """
        return number of packages
        """
        num = 0
        # FIXME: if order matters here, we should not be using a dictionary
        for pkg in self.pkgs.itervalues():
            if not pkg.is_anti():
                num += 1
        return num

    def get_num_resolved_packages(self):
        """
        return number of resolved packages
        """
        num = 0
        # FIXME: if order matters here, we should not be using a dictionary
        for pkg in self.pkgs.itervalues():
            if pkg.is_resolved():
                num += 1
        return num

    def all_resolved(self):
        """
        returns True if all packages are resolved
        """
        return (self.get_num_resolved_packages() == self.get_num_packages())

    ADDPKG_CONFLICT = 0
    ADDPKG_ADD = 1
    ADDPKG_NOEFFECT = 2

    def test_pkg_req_add(self, pkg_req, create_pkg_add):
        """
        test the water to see what adding a package request would do to the config.

        Returns an ADDPKG_* constant and a _Package instance (or None).

        Possible results are:

        - (ADDPKG_CONFLICT, pkg_conflicting):
                The package cannot be added because it would conflict with
                pkg_conflicting
        - (ADDPKG_NOEFFECT, None):
                The package doesn't need to be added, there is an identical package
                already there
        - (ADDPKG_ADD, pkg_add):
                The package can be added, and the config updated accordingly by
                adding pkg_add (replacing a package with the same family name if it
                already exists in the config)

        .. note::
                that if 'create_pkg_add' is False, then 'pkg_add' will always be None.
        """

        # do a shortcut and test pkg short-names, if they're identical then we can often
        # return 'NOEFFECT'. Sometimes short names can mismatch, but actually be identical,
        # but this is of no real consequence, and testing on short-name is a good optimisation
        # (testing VersionRanges for equality is not trivial)
        pkg_shortname = pkg_req.short_name()

        pkg_req_ver_range = pkg_req.version_range

        if pkg_req.is_anti():

            if pkg_req.name[1:] in self.pkgs:
                config_pkg = self.pkgs[pkg_req.name[1:]]

                # if anti and existing non-anti don't overlap then no effect
                ver_range_intersect = config_pkg.version_range.get_intersection(pkg_req_ver_range)
                if not ver_range_intersect:
                    return (_Configuration.ADDPKG_NOEFFECT, None)

                # if (inverse of anti) and non-anti intersect, then reduce existing non-anti,
                # otherwise there is a conflict
                pkg_req_inv_ver_range = pkg_req_ver_range.get_inverse()
                ver_range_intersect = config_pkg.version_range.get_intersection(pkg_req_inv_ver_range)
                if ver_range_intersect:
                    pkg_add = None
                    if create_pkg_add:
                        pkg_add = config_pkg.copy()
                        pkg_add.set_version_range(ver_range_intersect)
                        return (_Configuration.ADDPKG_ADD, pkg_add)
                else:
                    return (_Configuration.ADDPKG_CONFLICT, config_pkg)

            # union with anti if one already exists
            if pkg_req.name in self.pkgs:
                config_pkg = self.pkgs[pkg_req.name]
                if (config_pkg.short_name() == pkg_shortname):
                    return (_Configuration.ADDPKG_NOEFFECT, None)

                ver_range_union = config_pkg.version_range.get_union(pkg_req_ver_range)
                pkg_add = None
                if create_pkg_add:
                    pkg_add = config_pkg.copy()
                    pkg_add.set_version_range(ver_range_union)
                return (_Configuration.ADDPKG_ADD, pkg_add)
        else:
            try:
                config_pkg = self.pkgs[anti_name(pkg_req)]
            except KeyError:
                # does not exist. move on
                pass
            else:
                # if non-anti and existing anti don't overlap then pkg can be added
                ver_range_intersect = config_pkg.version_range.get_intersection(pkg_req_ver_range)
                if not ver_range_intersect:
                    pkg_add = None
                    if create_pkg_add:
                        pkg_add = _Package(pkg_req, self.rctxt)
                    return (_Configuration.ADDPKG_ADD, pkg_add)

                # if non-anti and (inverse of anti) intersect, then add reduced anti,
                # otherwise there is a conflict
                config_pkg_inv_ver_range = config_pkg.version_range.get_inverse()
                ver_range_intersect = config_pkg_inv_ver_range.get_intersection(pkg_req_ver_range)
                if ver_range_intersect:
                    pkg_add = None
                    if create_pkg_add:
                        pkg_add = _Package(pkg_req, self.rctxt)
                        pkg_add.set_version_range(ver_range_intersect)
                        return (_Configuration.ADDPKG_ADD, pkg_add)
                else:
                    return (_Configuration.ADDPKG_CONFLICT, config_pkg)

            # intersect with non-anti if one already exists, and conflict if no intersection
            if pkg_req.name in self.pkgs:
                config_pkg = self.pkgs[pkg_req.name]
                if (config_pkg.short_name() == pkg_shortname):
                    return (_Configuration.ADDPKG_NOEFFECT, None)

                ver_range_intersect = config_pkg.version_range.get_intersection(pkg_req_ver_range)
                if ver_range_intersect:
                    pkg_add = None
                    if create_pkg_add:
                        pkg_add = config_pkg.copy()
                        pkg_add.set_version_range(ver_range_intersect)
                    return (_Configuration.ADDPKG_ADD, pkg_add)
                else:
                    return (_Configuration.ADDPKG_CONFLICT, config_pkg)

        # package can be added directly, doesn't overlap with anything
        pkg_add = None
        if create_pkg_add:
            pkg_add = _Package(pkg_req, self.rctxt)
        return (_Configuration.ADDPKG_ADD, pkg_add)

    def get_conflicting_package(self, pkg_req):
        """
        return a package in the current configuration that 'pkg' would conflict with, or
        None if no conflict would occur
        """
        result, pkg_conflict = self.test_pkg_req_add(pkg_req, False)
        if (result == _Configuration.ADDPKG_CONFLICT):
            return pkg_conflict
        else:
            return None

    PKGCONN_REDUCE = 0
    PKGCONN_RESOLVE = 1
    PKGCONN_REQUIRES = 2
    PKGCONN_CONFLICT = 3
    PKGCONN_VARIANT = 4
    PKGCONN_CYCLIC = 5
    PKGCONN_TRANSITIVE = 6

    def add_package(self, pkg_req, parent_pkg=None, dot_connection_type=0):
        """
        add a package request to this configuration, optionally describing the 'parent'
        package (ie the package that requires it), and the type of dot-graph connection,
        if the pkg has a parent pkg.
        """
        # test to see what adding this package would do
        result, pkg = self.test_pkg_req_add(pkg_req, True)

        self._add_package_to_dot_graph(pkg_req.short_name(), pkg, result,
                                       parent_pkg, dot_connection_type)

        if (result == _Configuration.ADDPKG_CONFLICT):
            pkg_conflict = PackageConflict(pkg.as_package_request(), pkg_req)
            raise PkgConflictError([pkg_conflict], self.rctxt.last_fail_dot_graph)

        elif (result == _Configuration.ADDPKG_ADD) and pkg:
            if dot_connection_type == _Configuration.PKGCONN_TRANSITIVE:
                pkg.is_transitivity = True

            # add pkg, possibly replacing existing pkg. This is to retain order of package addition,
            # since package resolution is sensitive to this
            if (not pkg.is_anti()) and (not (pkg.name in self.pkgs)):
                self.families.append(pkg.name)
            self.pkgs[pkg.name] = pkg

            # if pkg is non-anti then remove its anti from the config, if it's there. Adding a
            # non-anti pkg to the config without a conflict occurring always means we can safely
            # remove the anti pkg, if it exists.
            if not pkg.is_anti():
                if anti_name(pkg) in self.pkgs:
                    del self.pkgs[anti_name(pkg)]

    def _add_package_to_dot_graph(self, short_name, pkg, result, parent_pkg=None,
                                  dot_connection_type=0):
        if parent_pkg:
            if dot_connection_type == _Configuration.PKGCONN_TRANSITIVE:
                connt = _Configuration.PKGCONN_TRANSITIVE
                self.add_dot_graph_verbatim('"' + short_name +
                                            '" [ shape=octagon ] ;')
            else:
                connt = _Configuration.PKGCONN_REQUIRES
            self.dot_graph.append((parent_pkg.short_name(), (short_name, connt)))

        if (result == _Configuration.ADDPKG_CONFLICT):
            self.dot_graph.append((pkg.short_name(), (short_name,
                                                      _Configuration.PKGCONN_CONFLICT)))
            self.rctxt.last_fail_dot_graph = self.get_dot_graph_as_string()

        elif (result == _Configuration.ADDPKG_ADD) and pkg:

            # update dot-graph
            pkgname = pkg.short_name()
            if pkg.name in self.pkgs:
                connt = dot_connection_type
                if (connt != _Configuration.PKGCONN_RESOLVE):
                    connt = _Configuration.PKGCONN_REDUCE

                pkgname_existing = self.pkgs[pkg.name].short_name()
                # if pkg and pkg-existing have same short-name, then a further-reduced package was already
                # in the config (eg, we added 'python' to a config with 'python-2.5')
                if (pkgname_existing == pkgname):
                    self.dot_graph.append((short_name, (pkgname_existing, connt)))
                else:
                    self.dot_graph.append((pkgname_existing, (pkgname, connt)))
            self.dot_graph.append((pkgname, None))

    def get_dot_graph_as_string(self):
        """
        return a string-representation of the dot-graph. You should be able to
        write this to file, and view it in a dot viewer, such as dotty or graphviz
        """
        dotstr = "digraph g { \n"
        conns = set()

        for connection in self.dot_graph:
            if isinstance(connection, type("")):
                verbatim_txt = connection
                dotstr += verbatim_txt + '\n'
            else:
                if connection not in conns:
                    if connection[1]:
                        dep, conntype = connection[1]
                        dotstr += '"' + connection[0] + '" -> "' + dep + '" '
                        if(conntype == _Configuration.PKGCONN_REQUIRES):
                            col = make_random_color_string()
                            conn_style = '[label=needs color="' + col + '" fontcolor="' + col + '"]'
                        elif(conntype == _Configuration.PKGCONN_TRANSITIVE):
                            col = make_random_color_string()
                            conn_style = '[label=willneed color="' + col + '" fontcolor="' + col + '"]'
                        elif(conntype == _Configuration.PKGCONN_RESOLVE):
                            conn_style = '[label=resolve color="green4" fontcolor="green4" style="bold"]'
                        elif(conntype == _Configuration.PKGCONN_REDUCE):
                            conn_style = '[label=reduce color="grey30" fontcolor="grey30" style="dashed"]'
                        elif(conntype == _Configuration.PKGCONN_VARIANT):
                            conn_style = '[label=variant color="grey30" fontcolor="grey30" style="dashed"]'
                        elif(conntype == _Configuration.PKGCONN_CYCLIC):
                            conn_style = '[label=CYCLE color="red" fontcolor="red" fontsize="30" style="bold"]'
                        else:
                            conn_style = '[label=CONFLICT color="red" fontcolor="red" fontsize="30" style="bold"]'
                        dotstr += conn_style + ' ;\n'
                    else:
                        dotstr += '"' + connection[0] + '" ;\n'
                    conns.add(connection)

        dotstr += "}\n"
        return dotstr

    def add_dot_graph_verbatim(self, txt):
        """
        add a verbatim string to the dot-graph output
        """
        self.dot_graph.append(txt)

    def copy(self):
        """
        return a shallow copy
        """
        confcopy = _Configuration(self.rctxt)
        confcopy.pkgs = self.pkgs.copy()
        confcopy.families = self.families[:]
        confcopy.dot_graph = self.dot_graph[:]
        return confcopy

    def deep_copy(self):
        confcopy = _Configuration(self.rctxt)
        confcopy.families = self.families[:]
        confcopy.dot_graph = self.dot_graph[:]

        confcopy.pkgs = {}
        for k, v in self.pkgs.iteritems():
            confcopy.pkgs[k] = v.copy()

        return confcopy

    def swap(self, a):
        """
        swap this config's contents with another
        """
        self.pkgs, a.pkgs = a.pkgs, self.pkgs
        self.families, a.families = a.families, self.families
        self.dot_graph, a.dot_graph = a.dot_graph, self.dot_graph

    def get_unresolved_packages_as_package_requests(self):
        """
        return a list of unresolved packages as package requests
        """
        pkg_reqs = []
        # FIXME: if order matters here, we should not be using a dictionary
        for pkg in self.pkgs.itervalues():
            if (not pkg.is_resolved()) and (not pkg.is_anti()):
                pkg_reqs.append(pkg.as_package_request())
        return pkg_reqs

    def get_all_packages_as_package_requests(self):
        """
        return a list of all packages as package requests
        """
        pkg_reqs = []
        # FIXME: if order matters here, we should not be using a dictionary
        for pkg in self.pkgs.itervalues():
            pkg_reqs.append(pkg.as_package_request())
        return pkg_reqs

    def resolve_packages(self):
        """
        resolve the current configuration - all the action happens here. On
        success, a resolved package list is returned. This function should only
        fail via an exception - if an infinite loop results then there is a bug
        somewheres. Please note that the returned list order is important.
        Required packages appear first, and requirees later... since a package's
        commands may refer to env-vars set in a required package's commands.
        """

        while (not self.all_resolved()) and \
                ((self.rctxt.max_fails == -1) or (len(self.rctxt.config_fail_list) <= self.rctxt.max_fails)):

            # do an initial resolve pass
            self.resolve_packages_no_filesys()
            if self.all_resolved():
                break

            # fail if not all resolved and mode=none
            if (not self.all_resolved()) and (self.rctxt.resolve_mode == RESOLVE_MODE_NONE):
                pkg_reqs = self.get_unresolved_packages_as_package_requests()
                raise PkgsUnresolvedError(pkg_reqs)

            # add transitive dependencies
            self.add_transitive_dependencies()

            # this shouldn't happen here but just in case...
            if self.all_resolved():
                break

            # find first package with unresolved metafile. Note that self.families exists in
            # order to retain package order, because different package order can result
            # in different configuration resolution.
            pkg = None
            for name in self.families:
                pkg_ = self.pkgs[name]
                if not pkg_.is_metafile_resolved():
                    pkg = pkg_
                    break

            if not pkg:
                # The remaining unresolved packages must have more than one variant each. So
                # find that variant, out of all remaining packages, that is 'least suitable',
                # and remove it. 'least suitable' means that the variant has largest number
                # of packages that do not intersect with anything in the config.
                if (self.rctxt.verbosity != 0):
                    print
                    print "Ran out of concrete resolution choices, yet unresolved packages still remain:"
                    if (self.rctxt.verbosity == 1):
                        print str(self)
                    elif (self.rctxt.verbosity == 2):
                        self.dump()

                self.remove_least_suitable_variant()

            else:
                valid_config_found = False

                # attempt to resolve a copy of the current config with this package resolved
                # as closely as possible to desired (eg in mode=latest, start with latest and
                # work down). The first config to resolve represents the most desirable. Note
                # that resolve_packages will be called recursively
                num_version_searches = 0
                while ((self.rctxt.max_fails == -1) or
                      (len(self.rctxt.config_fail_list) <= self.rctxt.max_fails)):

                    num_version_searches += 1

                    # resolve package to as closely desired as possible
                    pkg_req_ = pkg.next_request()
                    if pkg_req_ is None:
                        # FIXME: don't have easy access to the sub-version-range that we failed on
                        if(num_version_searches == 1):
#                             # this means that rather than running out of versions of this lib to try, there
#                             # were never any versions found at all - which means this package doesn't exist
#                             self.add_dot_graph_verbatim('"' +
#                                 pkg_req_.short_name() + ' NOT FOUND' +
#                                 '" [style=filled fillcolor="orangered"] ;')
#                             self.add_dot_graph_verbatim('"' +
#                                 pkg_req_.short_name() + '" -> "' +
#                                 pkg_req_.short_name() + ' NOT FOUND" ;')
#                             self.rctxt.last_fail_dot_graph = self.get_dot_graph_as_string()
#                             sys.stderr.write("Warning! Package not found: " + str(pkg_req_) + "\n")
                            raise PkgNotFoundError(pkg.as_package_request())

                        if (self.uid == 0):
                            # we're the topmost configuration, and there are no more packages to try -
                            # all possible configuration attempts have failed at this point
                            break
                        else:
                            raise PkgsUnresolvedError([pkg.as_package_request()])

                    pkg_resolve_str = pkg.short_name() + " --> " + pkg_req_.short_name()

                    # create config copy, bit of fiddling though cause we want a proper guid
                    config2 = _Configuration(self.rctxt, inc_uid=True)
                    config2 = self.deep_copy()
                    config2.uid = config2.uid

                    if (self.rctxt.verbosity != 0):
                        print
                        print "SPAWNED NEW CONFIG #" + str(config2.uid) + " FROM PARENT #" + str(self.uid) + \
                            " BASED ON FILESYS RESOLUTION: " + pkg_resolve_str

                    # attempt to add package to config copy
                    try:
                        config2.add_package(pkg_req_, None, _Configuration.PKGCONN_RESOLVE)
                    except PkgConflictError, e:
                        self.rctxt.last_fail_dot_graph = config2.get_dot_graph_as_string()

                        if (self.rctxt.verbosity != 0):
                            print
                            print "CONFIG #" + str(config2.uid) + " FAILED (" + e.__class__.__name__ + "):"
                            print str(e)
                            print
                            print "ROLLING BACK TO CONFIG #" + self.uid
                        continue

                    if (self.rctxt.verbosity != 0):
                        print
                        print "config after applying: " + pkg_resolve_str
                        if (self.rctxt.verbosity == 1):
                            print str(config2)
                        elif (self.rctxt.verbosity == 2):
                            config2.dump()

                    # now fully resolve config copy
                    try:
                        config2.resolve_packages()
                    except (
                            PkgConfigNotResolvedError,
                            PkgsUnresolvedError,
                            PkgConflictError,
                            PkgNotFoundError,
                            PkgFamilyNotFoundError,
                            PkgSystemError), e:

                        # store fail reason into list, unless it's a PkgConfigNotResolvedError - this error just
                        # tells us that the sub-config failed because its sub-config failed.
                        if (type(e) not in [PkgConfigNotResolvedError, PkgsUnresolvedError]):

                            sys.stderr.write("conflict " + str(len(self.rctxt.config_fail_list)) +
                                             ": " + config2.short_str() + '\n')
                            sys.stderr.flush()

                            this_fail = "config: (" + str(config2).strip() + "): " + \
                                e.__class__.__name__ + ": " + str(e)

                            if(self.rctxt.max_fails >= 0):
                                if(len(self.rctxt.config_fail_list) <= self.rctxt.max_fails):
                                    self.rctxt.config_fail_list.append(this_fail)
                                    if(len(self.rctxt.config_fail_list) > self.rctxt.max_fails):
                                        self.rctxt.config_fail_list.append(
                                            "Maximum configuration failures reached.")
                                        pkg_reqs_ = self.get_all_packages_as_package_requests()
                                        raise PkgConfigNotResolvedError(pkg_reqs_,
                                                                        self.rctxt.config_fail_list, self.rctxt.last_fail_dot_graph)
                            else:
                                self.rctxt.config_fail_list.append(this_fail)

                        if (self.rctxt.verbosity != 0):
                            print
                            print "CONFIG #" + str(config2.uid) + " FAILED (" + e.__class__.__name__ + "):"
                            print str(e)
                            print
                            print "ROLLING BACK TO CONFIG #" + str(self.uid)

                        continue

                    # if we got here then we have a valid config yay!
                    self.swap(config2)
                    valid_config_found = True
                    break

                if not valid_config_found:
                    # we're exhausted the possible versions of this package to try
                    fail_msg = "No more versions to be found on filesys: " + pkg.short_name()
                    if (self.rctxt.verbosity != 0):
                        print
                        print fail_msg

                    pkg_reqs_ = self.get_all_packages_as_package_requests()
                    raise PkgConfigNotResolvedError(pkg_reqs_,
                                                    self.rctxt.config_fail_list, self.rctxt.last_fail_dot_graph)

        #################################################
        # woohoo, we have a fully resolved configuration!
        #################################################

        # check for cyclic dependencies
        cyclic_deps = self.detect_cyclic_dependencies()
        if len(cyclic_deps) > 0:
            # highlight cycles in the dot-graph
            for pkg1, pkg2 in cyclic_deps:
                self.dot_graph.append((pkg1, (pkg2, _Configuration.PKGCONN_CYCLIC)))

            dot_str = self.get_dot_graph_as_string()
            raise PkgCyclicDependency(cyclic_deps, dot_str)

        # convert packages into a list of package resolutions, forcing them into the correct
        # order wrt command sourcing
        ordered_fams = self.get_ordered_families()

        pkg_ress = []
        for name in ordered_fams:
            pkg = self.pkgs[name]
            if not pkg.is_anti():
                pkg_res = ResolvedPackage(name, str(pkg.version_range),
                                          pkg.metafile, pkg.timestamp,
                                          pkg.metadata, pkg.base_path,
                                          pkg.root_path)
                pkg_ress.append(pkg_res)

        return pkg_ress

    def _create_family_dependency_tree(self):
        """
        From the dot-graph, extract a dependency tree containing unversioned pkgs (ie families),
        and a set of all existing families
        """
        deps = set()
        fams = set()
        for conn in self.dot_graph:
            if (not isinstance(conn, type(""))) and \
                    (conn[0][0] != '!'):
                fam1 = conn[0].split('-', 1)[0]
                fams.add(fam1)
                if (conn[1] != None) and \
                        (conn[1][1] == _Configuration.PKGCONN_REQUIRES) and \
                        (conn[1][0][0] != '!'):
                    fam2 = conn[1][0].split('-', 1)[0]
                    fams.add(fam2)
                    if fam1 != fam2:
                        deps.add((fam1, fam2))

        return deps, fams

    def get_ordered_families(self):
        """
        Return the families of all packages in such an order that required packages appear
        before requirees. This means we can properly order package command construction -
        if A requires B, then A's commands might refer to an env-var set in B's commands.
        """
        fam_list = []
        deps, fams = self._create_family_dependency_tree()

        while len(deps) > 0:
            parents = set()
            children = set()
            for dep in deps:
                parents.add(dep[0])
                children.add(dep[1])

            leaf_fams = children - parents
            if len(leaf_fams) == 0:
                break 	# if we hit this then there are cycle(s) somewhere

            for fam in leaf_fams:
                fam_list.append(fam)

            del_deps = set()
            for dep in deps:
                if dep[1] in leaf_fams:
                    del_deps.add(dep)
            deps -= del_deps

            fams -= leaf_fams

        # anything left in the fam set is a topmost node
        for fam in fams:
            fam_list.append(fam)

        return fam_list

    def detect_cyclic_dependencies(self):
        """
        detect cyclic dependencies, if they exist
        """
        # extract dependency tree from dot-graph
        deps = self._create_family_dependency_tree()[0]

        # remove leaf nodes
        while len(deps) > 0:
            parents = set()
            children = set()
            for dep in deps:
                parents.add(dep[0])
                children.add(dep[1])

            leaf_fams = children - parents
            if len(leaf_fams) == 0:
                break

            del_deps = set()
            for dep in deps:
                if dep[1] in leaf_fams:
                    del_deps.add(dep)
            deps -= del_deps

        # remove topmost nodes
        while len(deps) > 0:
            parents = set()
            children = set()
            for dep in deps:
                parents.add(dep[0])
                children.add(dep[1])

            top_fams = parents - children
            if len(top_fams) == 0:
                break

            del_deps = set()
            for dep in deps:
                if dep[0] in top_fams:
                    del_deps.add(dep)
            deps -= del_deps

        # anything left is part of a cyclic loop...

        if len(deps) > 0:
            # inject pkg versions into deps list
            deps2 = set()
            for dep in deps:
                pkg1 = self.pkgs[dep[0]].short_name()
                pkg2 = self.pkgs[dep[1]].short_name()
                deps2.add((pkg1, pkg2))
            deps = deps2

        return deps

    def resolve_packages_no_filesys(self):
        """
        resolve current packages as far as possible without querying the file system
        """

        nresolved_metafiles = -1
        nresolved_common_variant_pkgs = -1
        nconflicting_variants_removed = -1
        nresolved_single_variant_pkgs = -1

        while (((
            nresolved_metafiles +
            nresolved_common_variant_pkgs +
            nconflicting_variants_removed +
            nresolved_single_variant_pkgs) != 0) and
                (not self.all_resolved())):

            # resolve metafiles
            nresolved_metafiles = self.resolve_metafiles()

            # remove conflicting variants
            nconflicting_variants_removed = self.remove_conflicting_variants()

            # resolve common variant packages
            nresolved_common_variant_pkgs = self.resolve_common_variants()

            # resolve packages with a single, fully-resolved variant
            nresolved_single_variant_pkgs = self.resolve_single_variant_packages()

    def remove_least_suitable_variant(self):
        """
        remove one variant from any remaining unresolved packages, such that that variant is
        'least suitable' - that is, has the greatest number of packages which do not appear
        in the current configuration
        TODO remove this I think, error instead
        """

        bad_pkg = None
        bad_variant = None
        bad_variant_score = -1

        # FIXME: if order matters here, we should not be using a dictionary
        for pkg in self.pkgs.itervalues():
            if (not pkg.is_resolved()) and (not pkg.is_anti()):
                for variant in pkg.get_variants():
                    sc = self.get_num_unknown_pkgs(variant.unresolved_requests)
                    if (sc > bad_variant_score):
                        bad_pkg = pkg
                        bad_variant = variant
                        bad_variant_score = sc

        bad_pkg.get_variants().remove(bad_variant)

        if (self.rctxt.verbosity != 0):
            print
            print "removed least suitable variant:"
            print bad_pkg.short_name() + " variant:" + str(bad_variant)

    def get_num_unknown_pkgs(self, pkg_reqs):
        """
        given a list of package requests, return the number of packages in the list
        which do not appear in the current configuration
        """
        return len([pkg_req for pkg_req in pkg_reqs if pkg_req.name not in self.pkgs])

    def resolve_metafiles(self):
        """
        for each package, resolve metafiles until no more can be resolved, returning
        the number of metafiles that were resolved.
        """
        num = 0
        config2 = None

        # FIXME: if order matters here, we should not be using a dictionary
        for pkg in self.pkgs.itervalues():
            if (pkg.metadata == None):
                if pkg.resolve_metafile(self.rctxt.time_epoch):
                    num += 1

                    if (self.rctxt.verbosity != 0):
                        print
                        print "resolved metafile for " + pkg.short_name() + ":"
                    if (self.rctxt.verbosity == 2):
                        print str(pkg)

                    # add required packages to the configuration, this may
                    # reduce wrt existing packages (eg: foo-1 -> foo-1.2 is a reduction)
                    if self.rctxt.build_requires:
                        requires = (pkg.metadata['build_requires'] or []) + (pkg.metadata['requires'] or [])
                    else:
                        requires = pkg.metadata['requires']

                    if requires:
                        for pkg_str in requires:
                            pkg_req = str_to_pkg_req(pkg_str,
                                                     self.rctxt.time_epoch,
                                                     self.rctxt.resolve_mode,
                                                     self.rctxt.package_paths)

                            if (self.rctxt.verbosity != 0):
                                print
                                print "adding " + pkg.short_name() + \
                                    "'s required package " + pkg_req.short_name() + '...'

                            if not config2:
                                config2 = self.copy()
                            config2.add_package(pkg_req, pkg)

                            if (self.rctxt.verbosity != 0):
                                print "config after adding " + pkg.short_name() + \
                                    "'s required package " + pkg_req.short_name() + ':'
                            if (self.rctxt.verbosity == 1):
                                print str(config2)
                            elif (self.rctxt.verbosity == 2):
                                config2.dump()

        if config2:
            self.swap(config2)
        return num

    def add_transitive_dependencies(self):
        """
        for each package that is inexact and not resolved, calculate the package ranges that
        it must eventually pull in anyway, assuming dependency transitivity, and add those to
        the current configuration.
        """
        if not self.rctxt.assume_dt:
            return
        while (self._add_transitive_dependencies() > 0):
            pass

    def _add_transitive_dependencies(self):
        num = 0
        config2 = None

        # FIXME: if order matters here, we should not be using a dictionary
        for pkg in self.pkgs.itervalues():
            if pkg.is_metafile_resolved():
                continue
            if pkg.is_anti():
                continue
            if pkg.has_added_transitivity:
                continue

            # get the requires lists for the earliest and latest versions of this pkg
            metafile_e = pkg.get_metadata(latest=False, timestamp=self.rctxt.time_epoch)
            if not metafile_e:
                continue

            metafile_l = pkg.get_metadata(latest=True, timestamp=self.rctxt.time_epoch)
            if not metafile_l:
                continue

            pkg.has_added_transitivity = True

            requires_e = metafile_e['requires']
            requires_l = metafile_l['requires']
            if (not requires_e) or (not requires_l):
                continue

            # find pkgs that exist in the requires of both, and add these to the current
            # config as 'transitivity' packages
            for pkg_str_e in requires_e:
                if (pkg_str_e[0] == '!') or (pkg_str_e[0] == '~'):
                    continue

                pkg_req_e = str_to_pkg_req(pkg_str_e,
                                           self.rctxt.time_epoch,
                                           self.rctxt.resolve_mode,
                                           self.rctxt.package_paths)

                for pkg_str_l in requires_l:
                    pkg_req_l = str_to_pkg_req(pkg_str_l,
                                               self.rctxt.time_epoch,
                                               self.rctxt.resolve_mode,
                                               self.rctxt.package_paths)
                    if (pkg_req_e.name == pkg_req_l.name):
                        pkg_req = pkg_req_e
                        if (pkg_req_e.version_range != pkg_req_l.version_range):
                            # calc version range
                            # FIXME: big assumption here that these ranges can be Versions (will break for e.g. '1.0|2.0'):
                            v_e = Version(str(pkg_req_e.version_range))
                            v_l = Version(str(pkg_req_l.version_range))
                            if(not v_e.ge < v_l.lt):
                                continue
                            v = v_e.get_span(v_l)
                            # TODO: test this alternate code:
# 							v_union = pkg_req_e.version_range.get_union(pkg_req_l.version_range)
# 							v = v_union.get_span()

                            pkg_req = PackageRequest(pkg_req_e.name, v,
                                                     self.rctxt.resolve_mode,
                                                     self.rctxt.time_epoch)

                        if not config2:
                            config2 = self.copy()
                        config2.add_package(pkg_req, pkg, _Configuration.PKGCONN_TRANSITIVE)
                        num = num + 1

            # find common variants that exist in both. Note that this code is somewhat redundant,
            # v similar work is done in resolve_common_variants - fix this in rez V2
            variants_e = metafile_e['variants']
            variants_l = metafile_l['variants']
            if (not variants_e) or (not variants_l):
                continue

            common_pkg_fams = None
            pkg_vers = defaultdict(list)

            for variant in (variants_e + variants_l):
                comm_fams = set()
                for pkgstr in variant:
                    pkgreq = str_to_pkg_req(pkgstr,
                                            self.rctxt.time_epoch,
                                            self.rctxt.resolve_mode,
                                            self.rctxt.package_paths)
                    comm_fams.add(pkgreq.name)
                    pkg_vers[pkgreq.name].append(pkgreq.version_range)

                if (common_pkg_fams == None):
                    common_pkg_fams = comm_fams
                else:
                    common_pkg_fams &= comm_fams

                if len(common_pkg_fams) == 0:
                    break

            if (common_pkg_fams != None):
                for pkg_fam in common_pkg_fams:
                    versions = pkg_vers[pkg_fam]
                    ver_range = to_range(versions)

                    v = ver_range.get_span()
                    if v:
                        pkg_req = PackageRequest(pkg_fam, v,
                                                 self.rctxt.resolve_mode,
                                                 self.rctxt.time_epoch)

                        if not config2:
                            config2 = self.copy()
                        config2.add_package(pkg_req, pkg, _Configuration.PKGCONN_TRANSITIVE)
                        num = num + 1

        if config2:
            self.swap(config2)
        return num

    def remove_conflicting_variants(self):
        """
        for each package, remove those variants which contain one or more packages which
        conflict with the current configuration. If a package has all of its variants
        removed in this way, then a pkg-conflict exception will be raised.
        """

        if (self.rctxt.verbosity == 2):
            print
            print "removing conflicting variants..."

        num = 0

        # FIXME: if order matters here, we should not be using a dictionary
        for pkg in self.pkgs.itervalues():

            variants = pkg.get_variants()
            if variants != None:
                conflicts = []

                conflicting_variants = set()
                for variant in variants:
                    for pkg_req_ in variant.all_requests:
                        pkg_conflicting = self.get_conflicting_package(pkg_req_)
                        if pkg_conflicting:
                            pkg_req_conflicting = pkg_conflicting.as_package_request()
                            pkg_req_this = pkg.as_package_request()
                            pc = PackageConflict(pkg_req_conflicting, pkg_req_this, variant)
                            conflicts.append(pc)
                            conflicting_variants.add(variant)
                            num += 1
                            break

                if (len(conflicts) > 0):
                    if (len(conflicts) == len(variants)):  # all variants conflict

                        self.add_dot_graph_verbatim(
                            'subgraph cluster_variants {\n' +
                            'style=filled ;\n' +
                            'label=variants ;\n' +
                            'fillcolor="lightcyan1" ;')

                        # show all variants and conflicts in dot-graph
                        for variant in variants:
                            varstr = ", ".join([x.short_name() for x in variant.all_requests])
                            self.add_dot_graph_verbatim('"' + varstr + '" [style=filled fillcolor="white"] ;')

                        self.add_dot_graph_verbatim('}')

                        for variant in variants:
                            varstr = ", ".join([x.short_name() for x in variant.all_requests])
                            self.dot_graph.append((pkg_req_this.short_name(),
                                                 (varstr, _Configuration.PKGCONN_VARIANT)))
                            self.dot_graph.append((pkg_req_conflicting.short_name(),
                                                 (varstr, _Configuration.PKGCONN_CONFLICT)))

                        self.rctxt.last_fail_dot_graph = self.get_dot_graph_as_string()
                        raise PkgConflictError(conflicts)
                    else:
                        for cv in conflicting_variants:
                            variants.remove(cv)

                        if (self.rctxt.verbosity == 2):
                            print
                            print "removed conflicting variants from " + pkg.short_name() + ':'
                            for conflict in conflicts:
                                print str(conflict)
        return num

    def resolve_common_variants(self):
        """
        for each package, find common package families within its variants, and
        add these to the configuration. For eg, if a pkg has 2 variants
        'python-2.5' and 'python-2.6', then the inexact package 'python-2.5|2.6'
        will be added to the configuration (but only if ALL variants reference a
        'python' package). Return the number of common package families
        resolved. Note that if a package contains a single variant, this this
        function will add every package in the variant to the configuration.
        """

        num = 0
        config2 = self.copy()

        # FIXME: if order matters here, we should not be using a dictionary
        for pkg in self.pkgs.itervalues():

            variants = pkg.get_variants()
            if variants != None:

                # find common package families
                common_pkgnames = None
                for variant in variants:
                    if variant.unresolved_requests:
                        pkgnames = [p.name for p in variant.unresolved_requests]
                        if common_pkgnames is None:
                            common_pkgnames = set(pkgnames)
                        else:
                            common_pkgnames.intersection_update(pkgnames)

                if common_pkgnames:
                    num += len(common_pkgnames)

                    # add the union of each common package to the configuration,
                    # and remove the packages from the variants' working lists
                    for common_pkgname in common_pkgnames:
                        version_range = None
                        for variant in variants:
                            this_range = variant.get_request(common_pkgname).version_range
                            if version_range is None:
                                version_range = this_range
                            else:
                                version_range = version_range.get_union(this_range)

                        pkg_req_ = PackageRequest(common_pkgname, version_range)
                        config2.add_package(pkg_req_, pkg)

                        for variant in variants:
                            variant.remove_request(common_pkgname)

                        if (self.rctxt.verbosity != 0):
                            print
                            print ("removed common package family '" +
                                   common_pkgname + "' from " +
                                   pkg.short_name() + "'s variants; config after adding " +
                                   pkg_req_.short_name() + ':')
                        if (self.rctxt.verbosity == 1):
                            print str(config2)
                        elif (self.rctxt.verbosity == 2):
                            config2.dump()

        self.swap(config2)
        return num

    def resolve_single_variant_packages(self):
        """
        find packages which have one non-conflicting, fully-resolved variant. These
        packages can now be fully resolved
        """

        num = 0
        # FIXME: if order matters here, we should not be using a dictionary
        for pkg in self.pkgs.itervalues():
            if pkg.is_resolved():
                continue

            variants = pkg.get_variants()
            if (variants != None) and (len(variants) == 1):
                variant = variants[0]
                if (len(variant.unresolved_requests) == 0):

                    # check resolved path exists
                    root_path = os.path.join(pkg.base_path, *[x.short_name() for x in variant.all_requests])
# 					if not os.path.isdir(root_path):
# 						pkg_req_ = pkg.as_package_request()
#
# 						self.add_dot_graph_verbatim('"' + \
# 							pkg_req_.short_name() + ' NOT FOUND' + \
# 							'" [style=filled fillcolor="orangered"] ;')
# 						self.add_dot_graph_verbatim('"' + \
# 							pkg_req_.short_name() + '" -> "' + \
# 							pkg_req_.short_name() + ' NOT FOUND" ;')
# 						self.rctxt.last_fail_dot_graph = self.get_dot_graph_as_string()
#
# 						sys.stderr.write("Warning! Package not found: " + str(pkg_req_) + "\n")
# 						raise PkgNotFoundError(pkg_req_, root_path)

                    pkg.resolve(root_path)
                    num += 1

                    if (self.rctxt.verbosity != 0):
                        print
                        print "resolved single-variant package " + pkg.short_name() + ':'
                    if (self.rctxt.verbosity == 1):
                        print str(self)
                    elif (self.rctxt.verbosity == 2):
                        print str(pkg)
        return num

    def dump(self):
        """
        debug printout
        """
        for name in self.families:
            pkg = self.pkgs[name]
            if (pkg.metadata == None):
                print pkg.short_name()
            else:
                print str(pkg)

    def __str__(self):
        """
        short printout
        """
        str_ = ""
        for name in self.families:
            pkg = self.pkgs[name]
            str_ += pkg.short_name()

            modif = "("
            if pkg.is_resolved():
                modif += "r"
            elif pkg.is_metafile_resolved():
                modif += "b"
            else:
                modif += "u"
            if pkg.is_transitivity:
                modif += "t"
            str_ += modif + ") "

        return str_

    def short_str(self):
        """
        even shorter printout
        """
        str_ = ""
        for name in self.families:
            pkg = self.pkgs[name]
            str_ += pkg.short_name() + " "
        return str_


##############################################################################
# Internal Functions
##############################################################################
def parse_export_command(cmd, namespace):
    """
    parse a bash command and convert it to a EnvironmentVariable action
    """
    if isinstance(cmd, list):
        cmd = cmd[0]
        pkgname = cmd[1]
    else:
        cmd = cmd
        pkgname = None

    if cmd.startswith('export '):
        var, value = cmd.split(' ', 1)[1].split('=', 1)
        # get an EnvironmentVariable instance
        var_obj = namespace.environ[var]
        parts = value.split(DEFAULT_ENV_SEP_MAP.get(var, os.pathsep))
        if len(parts) > 1:
            orig_parts = parts
            parts = [x for x in parts if x]
            if '$' + var in parts:
                # append / prepend
                index = parts.index('$' + var)
                if index == 0:
                    # APPEND   X=$X:foo
                    for part in parts[1:]:
                        var_obj.append(part)
                elif index == len(parts) - 1:
                    # PREPEND  X=foo:$X
                    # loop in reverse order
                    for part in parts[-2::-1]:
                        var_obj.prepend(part)
                else:
                    raise PkgCommandError("%s: self-referencing used in middle "
                                          "of list: %s" % (pkgname, value))

            else:
                if len(parts) == 1:
                    # use blank values in list to determine if the original
                    # operation was prepend or append
                    assert len(orig_parts) == 2
                    if orig_parts[0] == '':
                        var_obj.append(parts[0])
                    elif orig_parts[1] == '':
                        var_obj.prepend(parts[0])
                    else:
                        print "only one value", parts
                else:
                    var_obj.set(os.pathsep.join(parts))
        else:
            var_obj.set(value)
    elif cmd.startswith('#'):
        namespace.command_recorder.comment(cmd[1:].lstrip())
    elif cmd.startswith('alias '):
        match = re.search("alias (?P<key>.*)=(?P<value>.*)", cmd)
        key = match.groupdict()['key'].strip()
        value = match.groupdict()['value'].strip()
        if (value.startswith('"') and value.endswith('"')) or (value.startswith("'") and value.endswith("'")):
            value = value[1:-1]
        namespace.command_recorder.alias(key, value)
    else:
        # assume we can execute this as a straight command
        namespace.command_recorder.command(cmd)





#    Copyright 2008-2012 Dr D Studios Pty Limited (ACN 127 184 954) (Dr. D Studios)
#
#    This file is part of Rez.
#
#    Rez is free software: you can redistribute it and/or modify
#    it under the terms of the GNU Lesser General Public License as published by
#    the Free Software Foundation, either version 3 of the License, or
#    (at your option) any later version.
#
#    Rez is distributed in the hope that it will be useful,
#    but WITHOUT ANY WARRANTY; without even the implied warranty of
#    MERCHANTABILITY or FITNESS FOR A PARTICULAR PURPOSE.  See the
#    GNU General Public License for more details.
#
#    You should have received a copy of the GNU Lesser General Public License
#    along with Rez.  If not, see <http://www.gnu.org/licenses/>.<|MERGE_RESOLUTION|>--- conflicted
+++ resolved
@@ -98,13 +98,6 @@
         if self.is_weak(name):
             # convert into an anti-package
             self.version_range = self.version_range.get_inverse()
-<<<<<<< HEAD
-            self.name = anti_name(self.name)
-
-        self.timestamp = timestamp
-        self.resolve_mode = resolve_mode if resolve_mode is not None else RESOLVE_MODE_LATEST
-        self._version_str = str(self.version_range)
-=======
             name = anti_name(name)
         # Note: this class with have both a .version (inherited from BasePackage)
         # and a .version_range (from this class) which are both the same object.
@@ -113,7 +106,6 @@
         # the version is allowed to be a range (i.e. inexact).
         BasePackage.__init__(self, name, self.version_range, timestamp)
         self.resolve_mode = resolve_mode
->>>>>>> 021b78d3
 
     def is_anti(self):
         return (self.name[0] == '!')
