"""
Tool for configuring and running cmake for the project in the current directory, and possibly make (or equivalent).

A 'package.yaml' file must exist in the current directory, and this drives the build. This utility is designed so
that it is possible to either automatically build an entire matrix for a given project, or to perform the build for
each variant manually. Note that in the following descriptions, 'make' is used to mean either make or equivalent.
The different usage scenarios are described below.

Usage case 1:

    rez-build [-v <variant_num>] [-m earliest|latest(default)] [-- cmake args]

This will use the package.yaml to spawn the correct shell for each variant, and create a 'build-env.sh' script (named
'build-env.0.sh,..., build-env.N.sh for each variant). Invoking one of these scripts will spawn an environment and
automatically run cmake with the supplied arguments - you can then execute make within this context, and this will
build the given variant. If zero or one variant exists, then 'build-env.sh' is generated.

Usage case 2:

    rez-build [[-v <variant_num>] [-n]] [-m earliest|latest(default)] -- [cmake args] -- [make args]

This will use the package.yaml to spawn the correct shell for each variant, invoke cmake, and then invoke make (or
equivalent). Use rez-build in this way to automatically build the whole build matrix. rez-build does a 'make clean'
before makeing by default, but the '-n' option suppresses this. Use -n in situations where you build a specific variant,
and then want to install that variant without rebuilding everything again. This option is only available when one
variant is being built, otherwise we run the risk of installing code that has been built for a different variant.

Examples of use:

Generate 'build-env.#.sh' files and invoke cmake for each variant, but do not invoke make:

    rez-build --

Builds all variants of the project, spawning the correct shell for each, and invoking make for each:

    rez-build -- --

Builds only the first variant of the project, spawning the correct shell, and invoking make:

    rez-build -v 0 -- --

Generate 'build-env.0.sh' and invoke cmake for the first (zeroeth) variant:

    rez-build -v 0 --

or:

    rez-build -v 0

Build the second variant only, and then install it, avoiding a rebuild:

    rez-build -v 1 -- --
    rez-build -v 1 -n -- -- install

"""

# FIXME: need to use raw help for text above

import sys
import os
import stat
import os.path
import shutil
import subprocess
import argparse
import textwrap
from rez.cli import error, output

BUILD_SYSTEMS = {'eclipse' : "Eclipse CDT4 - Unix Makefiles",
                 'codeblocks' : "CodeBlocks - Unix Makefiles",
                 'make' : "Unix Makefiles",
                 'xcode' : "Xcode"}

#
#-#################################################################################################
# usage/parse args
#-#################################################################################################

# usage(){
#     /bin/cat $0 | grep '^##' | sed 's/^## //g' | sed 's/^##//g'
#     sys.exit(1)
# }
# 
# [[ $# == 0 ]] && usage
# [[ "$1" == "-h" ]] && usage
# 
# 
# # gather rez-build args
# ARGS1=
# 
# 
# while [ $# -gt 0 ]; do
#     if [ "$1" == "--" ]:
#         shift
#         break
#     fi
#     ARGS1=$ARGS1" "$1
#     shift
# done
# 
# if [ "$ARGS1" != "" ]:
#     while getopts iudgm:v:ns:c:t: OPT $ARGS1 ; do
#         case "$OPT" in
#             m)    opts.mode=$OPTARG
#                 ;;
#             v)    opts.variant_nums=$OPTARG
#                 ;;
#             n)    opts.no_clean=1
#                 ;;
#             s)    opts.vcs_metadata=$OPTARG
#                 ;;
#             c)  opts.changelog=$OPTARG
#                 ;;
#             t)    opts.time=$OPTARG
#                 ;;
#             i)    opts.print_install_path=1
#                 ;;
#             u)    opts.ignore_blacklist='--ignore-blacklist'
#                 ;;
#             g)    opts.no_archive='--ignore-archiving'
#                 ;;
#             d)    opts.no_assume_dt='--no-assume-dt'
#                 ;;
#             *)    sys.exit(1)
#                 ;;
#         esac
#     done
# fi

def unversioned(pkgname):
    return pkgname.split('-')[0]

def _get_package_metadata(filepath, quiet=False, no_catch=False):
    from rez.rez_metafile import ConfigMetadata
    # load yaml
    if no_catch:
        metadata = ConfigMetadata(filepath)
    else:
        try:
            metadata = ConfigMetadata(filepath)
        except Exception as e:
            if not quiet:
                error("Malformed package.yaml: '" + filepath + "'." + str(e))
            sys.exit(1)

    if not metadata.version:
        if not quiet:
            error("No 'metadata.version' in " + filepath + ".\n")
        sys.exit(1)

    if metadata.name:
        # FIXME: this should be handled by ConfigMetadata class
        bad_chars = [ '-', '.' ]
        for ch in bad_chars:
            if (metadata.name.find(ch) != -1):
                error("Package name '" + metadata.name + "' contains illegal character '" + ch + "'.")
                sys.exit(1)
    else:
        if not quiet:
            error("No 'name' in " + filepath + ".")
        sys.exit(1)
    return metadata

def _get_variants(metadata, variant_nums):
    all_variants = metadata.get_variants()
    if all_variants:
        if variant_nums:
            variants = []
            for variant_num in variant_nums:
                try:
                    variants.append((variant_num, all_variants[variant_num]))
                except IndexError:
                    error("Variant #" + str(variant_num) + " does not exist in package.")
            return variants
        else:
            # get all variants
            return [(i, var) for i, var in enumerate(all_variants)]
    else:
        return [(-1, None)]

<<<<<<< HEAD
def _download(url, file_name):
    import urllib2

    u = urllib2.urlopen(url)
    f = open(file_name, 'wb')
    meta = u.info()
    file_size = int(meta.getheaders("Content-Length")[0])
    print "Downloading: %s Bytes: %s" % (file_name, file_size)
    
    file_size_dl = 0
    block_sz = 8192
    while True:
        buffer = u.read(block_sz)
        if not buffer:
            break
    
        file_size_dl += len(buffer)
        f.write(buffer)
        status = r"%10d  [%3.2f%%]" % (file_size_dl, file_size_dl * 100. / file_size)
        status = status + chr(8)*(len(status)+1)
        print status,
    
    f.close()

def _source_archive_path(url):
    from urlparse import urlparse
    import posixpath
    url_parts = urlparse(url)
    archive = posixpath.basename(url_parts.path)
    archive_dir = os.environ.get('REZ_BUILD_DOWNLOAD_CACHE', '.rez-downloads')
    if not os.path.isdir(archive_dir):
        os.makedirs(archive_dir)
    return os.path.join(archive_dir, archive)

def _extract_tar(tarpath):
    import tarfile
    print "extracting %s" % tarpath
    tar = tarfile.open(tarpath)
    try:
        prefix = os.path.commonprefix(tar.getnames())
        srcdir = 'src'
        tar.extractall(srcdir)
        return os.path.join(srcdir, prefix)
    finally:
        tar.close()
        print "done"

def _get_source(metadata):
    source_url = metadata.metadict['source_url']
    source_path = _source_archive_path(source_url)
    if not os.path.isfile(source_path):
        _download(source_url, source_path)
    else:
        print "Using cached archive %s" % source_path
    # TODO: check sha1 of download
    # TODO: option not to re-extract?
    return _extract_tar(source_path)

def _format_bash_command(cmd):
=======
def _format_bash_command(args):
    def quote(arg):
        if ' ' in arg:
            return "'%s'" % arg
        return arg
    cmd = ' '.join([quote(arg) for arg in args ])
>>>>>>> 2a333906
    return textwrap.dedent("""
        echo
        echo rez-build: calling \\'%(cmd)s\\'
        %(cmd)s
        if [ $? -ne 0 ]; then
            exit 1 ;
        fi
        """ % {'cmd' : cmd})

def get_cmake_args(build_system, build_target):
    cmake_arguments = ["-DCMAKE_SKIP_RPATH=1"]

    # Rez custom module location
    cmake_arguments.append("-DCMAKE_MODULE_PATH=$CMAKE_MODULE_PATH")

    # Fetch the initial cache if it's defined
    if 'CMAKE_INITIAL_CACHE' in os.environ:
        cmake_arguments.extend(["-C", "$CMAKE_INITIAL_CACHE"])

    cmake_arguments.extend(["-G", build_system])

    cmake_arguments.append("-DCMAKE_BUILD_TYPE=%s" % build_target)
    return cmake_arguments

def _chmod(path, mode):
    if stat.S_IMODE(os.stat(path).st_mode) != mode:
        os.chmod(path, mode)

# def foo():
#     if print_build_requires:
#         build_requires = metadata.get_build_requires()
#         if build_requires:
#             strs = str(' ').join(build_requires)
#             print strs
#     
#     if print_requires:
#         requires = metadata.get_requires()
#         if requires:
#             strs = str(' ').join(requires)
#             print strs
#     
#     if print_help:
#         if metadata.help:
#             print str(metadata.help)
#         else:
#             if not quiet:
#                 error("No 'help' entry specified in " + filepath + ".")
#             sys.exit(1)
#     
#     if print_tools:
#         tools = metadata.metadict.get("tools")
#         if tools:
#             print str(' ').join(tools)
#     
#     if (variant_num != None):
#         variants = metadata.get_variants()
#         if variants:
#             if (variant_num >= len(variants)):
#                 if not quiet:
#                     error("Variant #" + str(variant_num) + " does not exist in package.")
#                 sys.exit(1)
#             else:
#                 strs = str(' ').join(variants[variant_num])
#                 print strs
#         else:
#             if not quiet:
#                 error("Variant #" + str(variant_num) + " does not exist in package.")
#             sys.exit(1)

def setup_parser(parser):
    import rez.public_enums as enums
    parser.add_argument("-m", "--mode", dest="mode",
                        default=enums.RESOLVE_MODE_LATEST,
                        choices=[enums.RESOLVE_MODE_LATEST,
                                 enums.RESOLVE_MODE_EARLIEST,
                                 enums.RESOLVE_MODE_NONE],
                        help="set resolution mode")
    parser.add_argument("-v", "--variant", dest="variant_nums", type=int,
                        action='append',
                        help="individual variant to build")
    parser.add_argument("-t", "--time", dest="time", type=int,
                        default=0,
                        help="ignore packages newer than the given epoch time [default = current time]")
    parser.add_argument("-i", "--install-path", dest="print_install_path",
                        action="store_true", default=False,
                        help="print the path that the project would be installed to, and exit")
    parser.add_argument("-g", "--ignore-archiving", dest="ignore_archiving",
                        action="store_true", default=False,
                        help="silently ignore packages that have been archived")
    parser.add_argument("-u", "--ignore-blacklist", dest="ignore_blacklist",
                        action="store_true", default=False,
                        help="include packages that are blacklisted")
    parser.add_argument("-d", "--no-assume-dt", dest="no_assume_dt",
                        action="store_true", default=False,
                        help="do not assume dependency transitivity")
    parser.add_argument("-c", "--changelog", dest="changelog",
                        type=str,
                        help="VCS changelog")
    parser.add_argument("-s", "--vcs-metadata", dest="vcs_metadata",
                        type=str,
                        help="VCS metadata")

    # cmake options
    parser.add_argument("--target", dest="build_target",
                        choices=['Debug', 'Release'],
                        default="Release",
                        help="build type")
    parser.add_argument("-b", "--build-system", dest="build_system",
                        choices=sorted(BUILD_SYSTEMS.keys()),
                        type=lambda x: BUILD_SYSTEMS[x],
                        default='eclipse')
    parser.add_argument("-r", "--retain-cache", dest="retain_cache",
                        action="store_true", default=False,
                        help="retain cmake cache")

    # make options
    parser.add_argument("-n", "--no-clean", dest="no_clean",
                        action="store_true", default=False,
                        help="do not run clean prior to building")

    parser.add_argument('extra_args', nargs=argparse.REMAINDER,
                        help="remaining arguments are passed to make and cmake")

def command(opts):
    import rez.rez_filesys
    from rez.rez_util import get_epoch_time
    from . import config as rez_cli_config

    now_epoch = get_epoch_time()
    cmake_args = get_cmake_args(opts.build_system, opts.build_target)

    # separate out remaining args into cmake and make groups
    # e.g rez-build [args] -- [cmake args] -- [make args]
    if opts.extra_args:
        assert opts.extra_args[0] == '--'

    make_args = []
    do_build = False
    if opts.extra_args:
        arg_list = cmake_args
        for arg in opts.extra_args[1:]:
            if arg == '--':
                # switch list
                arg_list = make_args
                do_build = True
                continue
            arg_list.append(arg)

    # -n option is disallowed if not building
    if not do_build and opts.no_clean:
        error("-n option is only supported when performing a build, eg 'rez-build -n -- --'")
        sys.exit(1)

    # any packages newer than this time will be ignored. This serves two purposes:
    # 1) It stops inconsistent builds due to new packages getting released during a build;
    # 2) It gives us the ability to reproduce a build that happened in the past, ie we can make
    # it resolve the way that it did, rather than the way it might today
    if not opts.time:
        opts.time = now_epoch

    #-#################################################################################################
    # Extract info from package.yaml
    #-#################################################################################################

    if not os.path.isfile("package.yaml"):
        error("rez-build failed - no package.yaml in current directory.")
        sys.exit(1)

    metadata = _get_package_metadata(os.path.abspath("package.yaml"))
    reqs = metadata.get_requires(include_build_reqs=True) or []

    variants = _get_variants(metadata, opts.variant_nums)

    #-#################################################################################################
    # Iterate over variants
    #-#################################################################################################
    
    # FIXME: use rez.rez_release for this once rez-*-print-url and rez-*-changelog are converted to python
    if os.path.isdir('.git'):
        VCS='git'
    elif os.path.isdir('.svn'):
        VCS='svn'
    elif os.path.isdir('.hg'):
        VCS='hg'
    else:
        VCS = None

    if VCS and not opts.vcs_metadata:
        pass
        # TODO:
        #opts.vcs_metadata=`rez-$VCS-print-url`

    if 'source_url' in metadata.metadict:
        _get_source(metadata)

    build_dir_base = os.path.abspath("build")
    build_dir_id = os.path.join(build_dir_base, ".rez-build")

    for variant_num, variant in variants:
        # set variant and create build directories
        variant_str = ' '.join(variant)
        if variant_num == -1:
            build_dir = build_dir_base
            cmake_dir_arg = "../"

            if opts.print_install_path:
                output(os.path.join(os.environ['REZ_RELEASE_PACKAGES_PATH'],
                                    metadata.name, metadata.version))
                continue
        else:
            build_dir = os.path.join(build_dir_base, str(variant_num))
            cmake_dir_arg = "../../"

            build_dir_symlink = os.path.join(build_dir_base, '_'.join(variant))
            variant_subdir = os.path.join(*variant)

            if opts.print_install_path:
                output(os.path.join(os.environ['REZ_RELEASE_PACKAGES_PATH'],
                                    metadata.name, metadata.version, variant_subdir))
                continue

            print
            print "---------------------------------------------------------"
            print "rez-build: building for variant '%s'" % variant_str
            print "---------------------------------------------------------"

        if not os.path.exists(build_dir):
            os.makedirs(build_dir)
        if variant and not os.path.islink(build_dir_symlink):
            os.symlink(os.path.basename(build_dir), build_dir_symlink)

        src_file = os.path.join(build_dir, 'build-env.sh')
        env_bake_file = os.path.join(build_dir, 'build-env.context')
        actual_bake = os.path.join(build_dir, 'build-env.actual')
        dot_file = os.path.join(build_dir, 'build-env.context.dot')
        changelog_file = os.path.join(build_dir, 'changelog.txt')

        # allow the svn pre-commit hook to identify the build directory as such
        with open(build_dir_id, 'w') as f:
            f.write('')

        meta_file = os.path.join(build_dir, 'info.txt')
        # store build metadata
        with open(meta_file, 'w') as f:
            import getpass
            f.write("ACTUAL_BUILD_TIME: %d"  % now_epoch)
            f.write("BUILD_TIME: %d" % opts.time)
            f.write("USER: %s" % getpass.getuser())
            f.write("SVN: %s" % opts.vcs_metadata)

        # store the changelog into a metafile (rez-release will specify one
        # via the -c flag)
        if not opts.changelog:
            if not VCS:
                with open(changelog_file, 'w') as f:
                    f.write('not under version control')
            else:
                pass
                # TODO:
                #rez-$VCS-changelog > $changelog_file
        else:
            shutil.copy(opts.changelog, changelog_file)

        # attempt to resolve env for this variant
        print
        print "rez-build: invoking rez-config with args:"
        #print "$opts.no_archive $opts.ignore_blacklist $opts.no_assume_dt --time=$opts.time"
        print "requested packages: %s" % (', '.join(reqs + variant))
        print "package search paths: %s" % (os.environ['REZ_PACKAGES_PATH'])

#         # Note: we pull latest version of cmake into the env
#         rez-config
#             $opts.no_archive
#             $opts.ignore_blacklist
#             --print-env
#             --time=$opts.time
#             $opts.no_assume_dt
#             --dot-file=$dot_file
#             $reqs $variant cmake=l > $env_bake_file
# 
#         if [ $? != 0 ]:
#             rm -f $env_bake_file
#             print "rez-build failed - an environment failed to resolve." >&2
#             sys.exit(1)

        # setup args for rez-config
        # TODO: provide a util which reads defaults for the cli function
        kwargs = dict(pkg=(reqs + variant + ['cmake=l']),
                      verbosity=0,
                      version=False,
                      print_env=False,
                      print_dot=False,
                      meta_info='tools',
                      meta_info_shallow='tools',
                      env_file=env_bake_file,
                      dot_file=dot_file,
                      max_fails=-1,
                      wrapper=False,
                      no_catch=False,
                      no_path_append=False,
                      print_pkgs=False,
                      quiet=False,
                      no_local=False,
                      buildreqs=False,
                      no_cache=False,
                      no_os=False)
        # copy settings that are the same between rez-build and rez-config
        kwargs.update(vars(opts))
    
        config_opts = argparse.Namespace(**kwargs)

        try:
            rez_cli_config.command(config_opts)
        except Exception, err:
            error("rez-build failed - an environment failed to resolve.\n" + str(err))
            if os.path.exists(dot_file):
                os.remove(dot_file)
            if os.path.exists(env_bake_file):
                os.remove(env_bake_file)
            sys.exit(1)

        # TODO: this shouldn't be a separate step
        # create dot-file
        # rez-config --print-dot --time=$opts.time $reqs $variant > $dot_file

        text = textwrap.dedent("""\
            #!/bin/bash

            # because of how cmake works, you must cd into same dir as script to run it
            if [ "./build-env.sh" != "$0" ] ; then
                echo "you must cd into the same directory as this script to use it." >&2
                exit 1
            fi

            source %(env_bake_file)s
            export REZ_CONTEXT_FILE=%(env_bake_file)s
            env > %(actual_bake)s

            # need to expose rez-config's cmake modules in build env
            [[ CMAKE_MODULE_PATH ]] && export CMAKE_MODULE_PATH=%(rez_path)s/cmake';'$CMAKE_MODULE_PATH || export CMAKE_MODULE_PATH=%(rez_path)s/cmake

            # make sure we can still use rez-config in the build env!
            export PATH=$PATH:%(rez_path)s/bin

            echo
            echo rez-build: in new env:
            rez-context-info

            # set env-vars that CMakeLists.txt files can reference, in this way
            # we can drive the build from the package.yaml file
            export REZ_BUILD_ENV=1
            export REZ_BUILD_PROJECT_VERSION=%(version)s
            export REZ_BUILD_PROJECT_NAME=%(name)s
            """ % dict(env_bake_file=env_bake_file,
                       actual_bake=actual_bake,
                       rez_path=rez.rez_filesys._g_rez_path,
                       version=metadata.version,
                       name=metadata.name))

        if reqs:
            text += "export REZ_BUILD_REQUIRES_UNVERSIONED='%s'\n" % (' '.join([unversioned(x) for x in reqs]))

        if variant_num != -1:
            text += "export REZ_BUILD_VARIANT='%s'\n" % variant_str
            text += "export REZ_BUILD_VARIANT_UNVERSIONED='%s'\n" % (' '.join([unversioned(x) for x in variant]))
            text += "export REZ_BUILD_VARIANT_SUBDIR=/%s/\n" % variant_subdir

        if not opts.retain_cache:
            text += _format_bash_command(["rm", "-f", "CMakeCache.txt"])

        # cmake invocation
        text += _format_bash_command(["cmake", "-d", cmake_dir_arg] + cmake_args)

        if do_build:
            # TODO: determine build tool from --build-system? For now just assume make

            if not opts.no_clean:
                text += _format_bash_command(["make", "clean"])

            text += _format_bash_command(["make"] + make_args)

            with open(src_file, 'w') as f:
                f.write(text + '\n')
            _chmod(src_file, 0777)

            # run the build
            # TODO: add the 'cd' into the script itself
            p = subprocess.Popen([os.path.join('.', os.path.basename(src_file))],
                                 cwd=os.path.dirname(src_file))
            p.communicate()
            if p.returncode != 0 :
                error("rez-build failed - there was a problem building. returned code %s" % (p.returncode,))
                sys.exit(1)

        else:
            text += 'export REZ_ENV_PROMPT=">$REZ_ENV_PROMPT"\n'
            text += "export REZ_ENV_PROMPT='BUILD>'\n"
            text += "/bin/bash --rcfile %s/bin/rez-env-bashrc\n" % rez.rez_filesys._g_rez_path

            with open(src_file, 'w') as f:
                f.write(text + '\n')
            _chmod(src_file, 0777)

            if variant_num == -1:
                print "Generated %s, invoke to run cmake for this project." % src_file
            else:
                print "Generated %s, invoke to run cmake for this project's variant:(%s)" % (src_file, variant_str)


#    Copyright 2012 BlackGinger Pty Ltd (Cape Town, South Africa)
#
#    Copyright 2008-2012 Dr D Studios Pty Limited (ACN 127 184 954) (Dr. D Studios)
#
#    This file is part of Rez.
#
#    Rez is free software: you can redistribute it and/or modify
#    it under the terms of the GNU Lesser General Public License as published by
#    the Free Software Foundation, either metadata.version 3 of the License, or
#    (at your option) any later metadata.version.
#
#    Rez is distributed in the hope that it will be useful,
#    but WITHOUT ANY WARRANTY; without even the implied warranty of
#    MERCHANTABILITY or FITNESS FOR A PARTICULAR PURPOSE.  See the
#    GNU General Public License for more details.
#
#    You should have received a copy of the GNU Lesser General Public License
#    along with Rez.  If not, see <http://www.gnu.org/licenses/>.<|MERGE_RESOLUTION|>--- conflicted
+++ resolved
@@ -178,7 +178,6 @@
     else:
         return [(-1, None)]
 
-<<<<<<< HEAD
 def _download(url, file_name):
     import urllib2
 
@@ -237,15 +236,12 @@
     # TODO: option not to re-extract?
     return _extract_tar(source_path)
 
-def _format_bash_command(cmd):
-=======
 def _format_bash_command(args):
     def quote(arg):
         if ' ' in arg:
             return "'%s'" % arg
         return arg
     cmd = ' '.join([quote(arg) for arg in args ])
->>>>>>> 2a333906
     return textwrap.dedent("""
         echo
         echo rez-build: calling \\'%(cmd)s\\'
