"""
rez-config

rez is a tool for managing package configuration.

'package': a unit of software, or configuration information, which is
installed under a common base path, and may be available as several
variants. A specific version of software is regarded as a package - ie,
'boost' is not a package, but 'boost-1.36' is.

'package family': label for a family of versioned packages. 'boost' is a
package family, whereas 'boost-1.36' is a package.

'package base path': The path under which all variants of a package are
installed. For example, boost-1.36 and its variants might be found under
'/server/boost/1.36/'.

NOTES
---------
'Dependency transitivity' is the assumption that if a package A has a dependent
package B, then an earlier versioned A will have a dependency on an equal or
earlier version of B. For example, given the relationship:
A-3.5 dependsOn B-6.4
then we assume that:
A-3.4 dependsOn B-<=6.4

It follows that we also assume that a later version of A will have a dependency
on an equal or later version of B:
A-3.5 dependsOn B-6.4
then we assume that:
A-3.6 dependsOb B->=6.4

Examples of cases where this assumption is wrong are:
let:
A-3.5 dependsOn B-6.4
then the following cases break the assumption:
'A-3.4 dependsOn B-7.0'
'A-3.4 dependsOn B' (since 'B' is the superset of all versions of B)
'A-3.4 NOT dependsOn B'
"""

import os
import time
import sys
import random
import itertools
from packages import ResolvedPackage, split_name, package_in_range, package_family, iter_packages_in_range
from versions import *
from public_enums import *
from rez_exceptions import *
from rez_metafile import *
from rez_memcached import *
import rez_filesys
import rez_util
import rex


##############################################################################
# Public Classes
##############################################################################

class PackageRequest(object):
	"""
	A request for a package. 
	
	Parameters
	----------
	name : str
		name of the package.
		If the package name starts with '!', then this is an ANTI-package request -
		ie, a requirement that this package, in this version range, is not allowed.
		This feature exists so that packages can describe conflicts with other packages,
		that can't be described by conflicting dependencies.
		If the package name starts with '~' then this is a WEAK package request. It
		means, "I don't need this package, but if it exists then it must fall within
		this version range." A weak request is actually converted to a normal anti-
		package: eg, "~foo-1.3" is equivalent to "!foo-0+<1.3|1.4+".
	version_range : str
		may be inexact (for eg '5.4+')
	latest : bool or None
		If None, resolving the package on disk is delayed until later. Otherwise,
		the request will immediately attempt to resolve, and sorted based on
		the value of 'latest': if True, the package with the latest version is
		returned, otherwise, the earliest.
	"""
	def __init__(self, name, version_range, resolve_mode=None, timestamp=0):
		self.name = name
		if isinstance(version_range, ExactVersion):
			self.version_range = version_range
		else:
			try:
				self.version_range = VersionRange(version_range)
			except VersionError:
				self.version_range = ExactVersionSet(version_range)
		if self.is_weak():
			# convert into an anti-package
			self.version_range = self.version_range.get_inverse()
			self.name = anti_name(self.name)
		self.timestamp = timestamp
		self.resolve_mode = resolve_mode if resolve_mode is not None else RESOLVE_MODE_LATEST
		self.version = str(self.version_range)

	def is_anti(self):
		return (self.name[0] == '!')

	def is_weak(self):
		return (self.name[0] == '~')

	def short_name(self):
		if (len(self.version) == 0):
			return self.name
		else:
			return self.name + '-' + self.version

	def __str__(self):
		return str((self.name, self.version))

	def __repr__(self):
		return '%s(%r, %r)' % (self.__class__.__name__, self.name, self.version)

class PackageConflict(object):
	"""
	A package conflict. This can occur between a package (possibly a specific
	variant) and a package request
	"""
	def __init__(self, pkg_req_conflicting, pkg_req, variant = None ):
		self.pkg_req = pkg_req
		self.pkg_req_conflicting = pkg_req_conflicting
		self.variant = variant

	def __str__(self):
		tmpstr = str(self.pkg_req)
		if self.variant:
			tmpstr += " variant:" + str(self.variant)
		tmpstr += " <--!--> " + str(self.pkg_req_conflicting)
		return tmpstr


class ResolvedPackages(object):
	"""
	Class intended for use with rex which provides attribute-based lookups for
	`ResolvedPacakge` instances.

	If the package does not exist, the attribute value will be an empty string.
	This allows for attributes to be used to test the presence of a package and
	for non-existent packages to be used in string formatting without causing an
	error.
	"""
	def __init__(self, pkg_res_list):
		for pkg_res in pkg_res_list:
			setattr(self, pkg_res.name, pkg_res)

	def __getattr__(self, attr):
		"""
		return an empty string for non-existent packages to provide an
		easy way to test package existence
		"""
		# For things like '__class__', for instance
		if attr.startswith('__') and attr.endswith('__'):
			try:
				self.__dict__[attr]
			except KeyError:
				raise AttributeError("'%s' object has no attribute "
									 "'%s'" % (self.__class__.__name__,
											   attr))
		return ''

def get_execution_namespace(pkg_res_list):
	env = rex.RexNamespace(env_overrides_existing_lists=True)

	# add special data objects and functions to the namespace
	env['machine'] = rex.MachineInfo()
	env['pkgs'] = ResolvedPackages(pkg_res_list)

# 	# FIXME: build_requires does not actually indicate that we're building
# 	# since it seem like rez-build does not pass this flag (not sure if anything does).
# 	def building():
# 		return self.rctxt.build_requires
# 
# 	env['building'] = building
	return env

##############################################################################
# Resolver
##############################################################################

class Resolver(object):
	"""
	Where all the action happens. This class performs a package resolve.
	"""
	def __init__(self, resolve_mode, quiet=False, verbosity=0, max_fails=-1, time_epoch=0,
		build_requires=False, assume_dt=False, caching=True):
		"""
		resolve_mode: one of: RESOLVE_MODE_EARLIEST, RESOLVE_MODE_LATEST
		quiet: if True then hides unnecessary output (such as the progress dots)
		verbosity: print extra debugging info. One of: 0, 1, 2
		max_fails: return after N failed configuration attempts, default -1 (no limit)
		time_epoch: ignore packages newer than this time-date. Default = 0 which is a special
			case, meaning do not ignore any packages
		assume_dt: Assume dependency transitivity
		caching: If True, resolve info is read from and written to a memcache daemon if possible.
		"""
		if not time_epoch:
			time_epoch = int(time.time())

		self.rctxt = _ResolvingContext()
		self.rctxt.resolve_mode = resolve_mode
		self.rctxt.verbosity = verbosity
		self.rctxt.max_fails = max_fails
		self.rctxt.quiet = quiet
		self.rctxt.build_requires = build_requires
		self.rctxt.assume_dt = assume_dt
		self.rctxt.time_epoch = time_epoch
		self.rctxt.caching = caching

	def guarded_resolve(self, pkg_req_strs, no_os=False, no_path_append=False, is_wrapper=False,
		meta_vars=None, shallow_meta_vars=None, dot_file=None, print_dot=False):
		"""
		Just a wrapper for resolve() which does some command-line friendly stuff and has some 
		extra options for convenience.
		@return None on failure, same as resolve() otherwise.
		"""
		try:
			result = self.resolve(pkg_req_strs, no_os, no_path_append, is_wrapper, \
				meta_vars, shallow_meta_vars)

		except PkgSystemError, e:
			sys.stderr.write(str(e)+'\n')
			return None
		except VersionError, e:
			sys.stderr.write(str(e)+'\n')
			return None
		except PkgFamilyNotFoundError, e:
			sys.stderr.write("Could not find the package family '" + e.family_name + "'\n")
			return None
		except PkgNotFoundError, e:
			sys.stderr.write("Could not find the package '" + e.pkg_req.short_name() + "'\n")
			return None
		except PkgConflictError, e:
			sys.stderr.write("The following conflicts occurred:\n")
			for c in e.pkg_conflicts:
				sys.stderr.write(str(c)+'\n')

			# we still produce a dot-graph on failure
			if e.last_dot_graph:
				if dot_file:
					rez_util.gen_dotgraph_image(e.last_dot_graph, dot_file)
				if print_dot:
					print(e.last_dot_graph)
			return None
		except PkgsUnresolvedError, e:
			sys.stderr.write("The following packages could not be resolved:\n")
			for p in e.pkg_reqs:
				sys.stderr.write(str(p)+'\n')
			return None
		except PkgCommandError, e:
			sys.stderr.write("There was a problem with the resolved command list:\n")
			sys.stderr.write(str(e)+'\n')
			return None
		except PkgCyclicDependency, e:
			sys.stderr.write("\nCyclic dependency(s) were detected:\n")
			sys.stderr.write(str(e) + "\n")

			import tempfile
			# write graphs to file
			tmpf = tempfile.mkstemp(prefix='rez-dot-cycles', suffix='.dot')
			os.write(tmpf[0], str(e))
			os.close(tmpf[0])
			sys.stderr.write("\nThis graph has been written to:\n")
			sys.stderr.write(tmpf[1] + "\n")

			tmpf = tempfile.mkstemp(prefix='rez-dot-cycles-all', suffix='.dot')
			os.write(tmpf[0], e.dot_graph)
			os.close(tmpf[0])
			sys.stderr.write("\nThe whole graph (with cycles highlighted) has been written to:\n")
			sys.stderr.write(tmpf[1] + "\n")

			# we still produce a dot-graph on failure
			if dot_file:
				rez_util.gen_dotgraph_image(e.dot_graph, dot_file)
			if print_dot:
				print(e.dot_graph)

			return None

		except PkgConfigNotResolvedError, e:
			sys.stderr.write("The configuration could not be resolved:\n")
			for p in e.pkg_reqs:
				sys.stderr.write(str(p)+'\n')
			sys.stderr.write("The failed configuration attempts were:\n")
			for s in e.fail_config_list:
				sys.stderr.write(s+'\n')

			# we still produce a dot-graph on failure
			if dot_file:
				rez_util.gen_dotgraph_image(e.last_dot_graph, dot_file)
			if print_dot:
				print(e.last_dot_graph)

			return None

		pkg_res_list, env_cmds, dot_graph, nfails = result

		if print_dot:
			print(dot_graph)

		if dot_file:
			rez_util.gen_dotgraph_image(dot_graph, dot_file)

		return result

	def resolve(self, pkg_reqs, no_os=False, no_path_append=False, is_wrapper=False,
		meta_vars=None, shallow_meta_vars=None):
		"""
		Perform a package resolve.
		Parameters
		----------
		pkg_reqs: list of str or PackageRequest
			packages to resolve into a configuration
		no_os: bool
			whether to include the OS package.
		no_path_append: bool
			whether to append OS-specific paths to PATH when printing an environment
		is_wrapper: bool
			If this env is being resolved for a wrapper, then some very slight changes
			are needed to a normal env, so that wrappers can see one another.
		meta_vars: list of str
			each string is a key whos value will be saved into an
			env-var named REZ_META_<KEY> (lists are comma-separated).
		shallow_meta_vars: list of str
			same as meta-vars, but only the values from those packages directly
			requested are baked into the env var REZ_META_SHALLOW_<KEY>.
		@returns
		(a) a list of ResolvedPackage objects, representing the resolved config;
		(b) a list of Commands which, when processed by a CommandInterpreter, should configure the environment;
		(c) a dot-graph representation of the config resolution, as a string;
		(d) the number of failed config attempts before the successful one was found
		-OR-
		raise the relevant exception, if config resolution is not possible
		"""
		if not no_os:
			os_pkg_req = str_to_pkg_req(rez_filesys._g_os_pkg, self.rctxt.time_epoch, self.rctxt.resolve_mode)
			pkg_reqs = [os_pkg_req] + pkg_reqs

		if not pkg_reqs:
			return ([], [], "digraph g{}", 0)

		pkg_reqs = [pkg_request(x, self.rctxt.time_epoch, self.rctxt.resolve_mode) for x in pkg_reqs]
		# get the resolve, possibly read/write cache
		result = self.get_cached_resolve(pkg_reqs)
		if not result:
			result = self.resolve_base(pkg_reqs)
			self.set_cached_resolve(pkg_reqs, result)

		recorder = rex.CommandRecorder()

		if not is_wrapper:
			recorder.setenv('REZ_IN_WRAPPER', '')
			recorder.setenv('REZ_WRAPPER_PATH', '')

		pkg_res_list, commands, dot_graph, nfails = result

		# we need to inject system paths here. They're not there already because they can't be cached
		sys_paths = [os.path.join(os.environ["REZ_PATH"], "bin")]
		if not no_path_append:
			sys_paths += rez_filesys._g_os_paths

		recorder.setenv('PATH', sys_paths)

		recorder.commands.extend(commands)

		# add wrapper stuff
		if is_wrapper:
			recorder.setenv('REZ_IN_WRAPPER', '1')
			recorder.appendenv('PATH', '$REZ_WRAPPER_PATH')

		# add meta env vars
		pkg_req_fam_set = set([x.name for x in pkg_reqs if not x.is_anti()])
		meta_envvars = {}
		shallow_meta_envvars = {}

		for pkg_res in pkg_res_list:
			def _add_meta_vars(mvars, target):
				for key in mvars:
					if key in pkg_res.stripped_metadata:
						val = pkg_res.stripped_metadata[key]
						if isinstance(val, list):
							val = ','.join(val)
						if key not in target:
							target[key] = []
						target[key].append(pkg_res.name + ':' + val)

			if meta_vars:
				_add_meta_vars(meta_vars, meta_envvars)

			if shallow_meta_vars and pkg_res.name in pkg_req_fam_set:
				_add_meta_vars(shallow_meta_vars, shallow_meta_envvars)

		for k, v in meta_envvars.iteritems():
			recorder.setenv('REZ_META_' + k.upper(), ' '.join(v))
		for k, v in shallow_meta_envvars.iteritems():
			recorder.setenv('REZ_META_SHALLOW_' + k.upper(), ' '.join(v))

		return pkg_res_list, recorder.commands, dot_graph, nfails

	def resolve_base(self, pkg_reqs):
		config = _Configuration(self.rctxt)

		for pkg_req in pkg_reqs:
			config.add_package(pkg_req)

		for pkg_req in pkg_reqs:
			name = pkg_req.short_name()
			if name.startswith("__wrapper_"):
				name2 = name.replace("__wrapper_", "")
				config.add_dot_graph_verbatim('"' + name +
					'" [label="%s" style="filled" shape=folder fillcolor="rosybrown1"] ;' \
					% (name2))
			else:
				config.add_dot_graph_verbatim('"' + name +
					'" [style=filled shape=box fillcolor="rosybrown1"] ;')

		if (self.rctxt.verbosity != 0):
			print
			print "initial config:"
		if (self.rctxt.verbosity == 1):
			print str(config)
		elif (self.rctxt.verbosity == 2):
			config.dump()

		# do the config resolve - all the action happens here!
		pkg_res_list = config.resolve_packages()

		# color resolved packages in graph
		for pkg_res in pkg_res_list:
			config.add_dot_graph_verbatim('"' + pkg_res.short_name() + \
				'" [style=filled fillcolor="darkseagreen1"] ;')

		if (self.rctxt.verbosity != 0):
			print
			print "final config:"
		if (self.rctxt.verbosity == 1):
			print str(config)
			print
		elif (self.rctxt.verbosity == 2):
			config.dump()
			print

		command_recorder = self.record_commands(pkg_reqs, pkg_res_list)

		# build the dot-graph representation
		dot_graph = config.get_dot_graph_as_string()

		if get_memcache().caching_enabled():
			# here we remove unnecessary data, because if caching is on then it's gonna be sent over
			# the network, and we want to minimise traffic.
			for pkg_res in pkg_res_list:
				pkg_res.strip()

		result = (pkg_res_list, command_recorder.commands, dot_graph, len(self.rctxt.config_fail_list))

		# we're done
		return result

	def record_commands(self, pkg_reqs_list, pkg_res_list):
		# build the environment commands
		res_pkg_strs = [x.short_name() for x in pkg_res_list]
		full_req_str = ' '.join([x.short_name() for x in pkg_reqs_list])

		# the environment dictionary to be passed during execution of python code.
		env = get_execution_namespace(pkg_res_list)

		env["REZ_USED"] = rez_filesys._g_rez_path
		env["REZ_PREV_REQUEST"] = "$REZ_REQUEST"
		env["REZ_REQUEST"] = full_req_str
		env["REZ_RAW_REQUEST"] = full_req_str
		env["PYTHONPATH"] = "%s/python" % rez_filesys._g_rez_path
		env["REZ_RESOLVE"] = " ".join(res_pkg_strs)
		env["REZ_RESOLVE_MODE"] = self.rctxt.resolve_mode
		env["REZ_FAILED_ATTEMPTS"] = len(self.rctxt.config_fail_list)
		env["REZ_REQUEST_TIME"] = self.rctxt.time_epoch

		# master recorder. this holds all of the commands to be interpreted
		recorder = env.get_command_recorder()

		recorder.comment("-" * 30)
		recorder.comment("START of package commands")
		recorder.comment("-" * 30)

		set_vars = {}

		for pkg_res in pkg_res_list:
			# reset, so we can isolate recorded commands for this package
			# master recorder. this holds all of the commands to be interpreted
			pkg_recorder = rex.CommandRecorder()
			env.set_command_recorder(pkg_recorder)
			pkg_recorder.comment("Commands from package %s" % pkg_res.name)

			prefix = "REZ_" + pkg_res.name.upper()

			env[prefix + "_VERSION"] = pkg_res.version
			env[prefix + "_BASE"] = pkg_res.base
			env[prefix + "_ROOT"] = pkg_res.root

			# new style:
			if isinstance(pkg_res.raw_commands, basestring):
				env['this'] = pkg_res
				env['root'] = pkg_res.root
				env['base'] = pkg_res.base
				# FIXME: must disable expand because it will convert from VersionString to str
				env.set('version', pkg_res.version, expand=False)

				try:
					exec pkg_res.raw_commands in env
				except Exception as err:
					import traceback
					raise PkgCommandError("%s:\n %s" % (pkg_res.short_name(),
													    traceback.format_exc(err)))
			# old style:
			elif isinstance(pkg_res.raw_commands, list):
				for cmd in pkg_res.raw_commands:
					# convert to new-style
					parse_export_command(cmd, env)

			pkg_res.commands = pkg_recorder.get_commands()

			# check for variables set by multiple packages
			for cmd in pkg_res.commands:
				if cmd.name == 'setenv':
					if set_vars.get(cmd.key, None) not in [None, pkg_res.name]:
						raise PkgCommandError("Package %s overwrote value set by "
											  "package %s" % (pkg_res.name,
															  set_vars[cmd.key]))
					set_vars[cmd.key] = pkg_res.name

			# add commands from current package to master recorder
			recorder.commands.extend(pkg_res.commands)

		recorder.comment("-" * 30)
		recorder.comment("END of package commands")
		recorder.comment("-" * 30)
		return recorder

	def set_cached_resolve(self, pkg_reqs, result):
		if not get_memcache().caching_enabled():
			return

		# if any local packages are involved, don't cache
		pkg_res_list = result[0]
		for pkg_res in pkg_res_list:
			if pkg_res.base.startswith(rez_filesys._g_local_pkgs_path):
				return

		get_memcache().store_resolve(rez_filesys._g_syspaths_nolocal, pkg_reqs,
									 result, self.rctxt.time_epoch)

	def get_cached_resolve(self, pkg_reqs):
		# the 'cache timestamp' is the most recent timestamp of all the resolved packages. Between
		# here and rctxt.time_epoch, the resolve will be the same.
		if not get_memcache().caching_enabled():
			return None

		result, cache_timestamp = get_memcache().get_resolve(
			rez_filesys._g_syspaths_nolocal, pkg_reqs, self.rctxt.time_epoch)
		
		if not result:
			return None

		pkg_res_list = result[0]

		# discard cache if any version of any resolved pkg is also present as a local pkg,
		# unless the versions fall outside of that pkg's max bounds.
		if rez_filesys._g_local_pkgs_path in rez_filesys._g_syspaths:
			for pkg_res in pkg_res_list:
				fam_path = os.path.join(rez_filesys._g_local_pkgs_path, pkg_res.name)
				if os.path.isdir(fam_path):
					# todo max bounds check
					print_cache_warning(("Presence of local package directory %s " + \
						"caused cache miss") % fam_path)
					return None

		"""
		# if any version of any resolved packages also appear in a local package path, and that 
		# path has been modified since the cache timestamp, then discard the cached resolve.
		# TODO incorrect, time has no effect. Can only discard based on 'pkg max bounds'
		if rez_filesys._g_local_pkgs_path in rez_filesys._g_syspaths:
			for pkg_res in pkg_res_list:
				fam_path = os.path.join(rez_filesys._g_local_pkgs_path, pkg_res.name)
				if os.path.isdir(fam_path):
					path_modtime = int(os.path.getmtime(fam_path))
					if path_modtime >= cache_timestamp:
						print >> sys.stderr, "LOCAL package forced no cache resolve!"
						return None
		"""

		env_cmds = result[1]
		env_cmds.append("export REZ_RESOLVE_FROM_CACHE=1")
		env_cmds.append("export REZ_CACHE_TIMESTAMP=%d" % cache_timestamp)

		return result


##############################################################################
# Public Functions
##############################################################################

def parse_pkg_req_str(pkg_str):
	"""
	Helper function: parses a package request string (eg 'boost-1.36').
	Note that a version string ending in '=e','=l' will result in a package request
	that immediately resolves to earliest/latest version.
	"""
	if pkg_str.endswith("=l"):
		mode = RESOLVE_MODE_LATEST
	elif pkg_str.endswith("=e"):
		mode = RESOLVE_MODE_EARLIEST
	else:
		mode = None
	pkg_str = pkg_str.rsplit("=", 1)[0]
	name, verrange = split_name(pkg_str)
	return name, verrange, mode

def pkg_request(req, timestamp, mode=RESOLVE_MODE_LATEST):
	"""
	Helper function: turns a package string (eg 'boost-1.36') into a `PackageRequest`.
	Note that a version string ending in '=e','=l' will result in a package request
	that immediately resolves to earliest/latest version.
	"""
	if isinstance(req, PackageRequest):
		return req
	return str_to_pkg_req(req, timestamp, mode)

def str_to_pkg_req(pkg_str, timestamp, mode=RESOLVE_MODE_LATEST):
	"""
	Helper function: turns a package string (eg 'boost-1.36') into a `PackageRequest`.
	Note that a version string ending in '=e','=l' will result in a package request
	that immediately resolves to earliest/latest version.
	"""
	name, verrange, mode_override = parse_pkg_req_str(pkg_str)
	if mode_override is not None:
		# goto filesystem and resolve version immediately
		name_ = name.lstrip('!')

		pkg = package_in_range(name_, verrange,
							   latest=mode_override==RESOLVE_MODE_LATEST,
							   timestamp=timestamp)

		if pkg is None:
			raise PkgsUnresolvedError([PackageRequest(name, verrange)])

		verrange = pkg.version
		mode = mode_override
	return PackageRequest(name, verrange, mode, timestamp)

def anti_name(pkg):
	"""
	Return the name of the anti-package for the given package.
	
	pkg may be a PackageRequest, _Package, or string
	"""
	if isinstance(pkg, (PackageRequest, _Package)):
		name = pkg.name
	else:
		name = pkg
	if name[0] == '!':
		raise RezError("Already an anti-package: %r" % name)
	if name[0] == '~':
		return '!' + name[1:]
	return '!' + name

def make_random_color_string():
	cols = []
	cols.append(random.randint(0,255))
	cols.append(random.randint(0,255))
	cols.append(random.randint(0,255))
	if(cols[0]+cols[1]+cols[2] > 400):
		cols[random.randint(0,2)] = random.randint(0,100)
	s = "#"
	for c in cols:
		h = hex(c)[2:]
		if len(h) == 1:
			h = '0' + h
		s = s + h
	return s


##############################################################################
# Internal Classes
##############################################################################

class _ResolvingContext(object):
	"""
	Resolving context
	"""
	def __init__(self):
		self.resolve_mode = RESOLVE_MODE_NONE
		self.verbosity = 0
		self.max_fails = -1
		self.config_fail_list = []
		self.config_uid = 0
		self.last_fail_dot_graph = None
		self.time_epoch = 0
		self.quiet = False
		self.build_requires = False
		self.assume_dt = False

class _PackageVariant(object):
	"""
	A package variant. The 'working list' member is a list of dependencies that are
	removed during config resolution - a variant with an empty working_list is fully
	resolved. This class has been written with foward compatibility in mind - currently
	a variant is just a list of dependencies, but it may later become a dict, with
	more info than just dependencies.
	"""
	def __init__(self, metadata_node, _working_list=None):
		self.metadata = metadata_node
		if _working_list is not None:
			self.working_list = _working_list[:]
		elif type(self.metadata) == list:
			self.working_list = self.metadata[:]
		else:
			raise PkgSystemError("malformed variant metadata: " + str(self.metadata))

	def copy(self):
		return _PackageVariant(self.metadata, self.working_list)

	def __str__(self):
		return str(self.metadata)


class _Package(object):
	"""
	Internal package representation
	"""
	def __init__(self, pkg_req):
		self.is_transitivity = False
		self.has_added_transitivity = False
		self.base_path = None
		self.metadata = None
		self.variants = None
		self.root_path = None
		self.timestamp = None
		if pkg_req:
			self.name = pkg_req.name
			self.version_range = pkg_req.version_range
			self.pkg_req = pkg_req
			self.pkg_iter = iter_packages_in_range(self.name, self.version_range,
												   self.pkg_req.resolve_mode==RESOLVE_MODE_LATEST,
												   self.pkg_req.timestamp)
			if not self.is_anti() and not package_family(self.name):
				raise PkgFamilyNotFoundError(self.name)
		else:
			self.name = None
			self.version_range = None
			self.pkg_req = None
			self.pkg_iter = None

	def copy(self, skip_version_range=False):
		p = _Package(None)
		p.is_transitivity = self.is_transitivity
		p.has_added_transitivity = self.has_added_transitivity
		p.name = self.name
		p.base_path = self.base_path
		p.root_path = self.root_path
		p.metadata = self.metadata
		p.timestamp = self.timestamp
		p.pkg_req = self.pkg_req
		# split the iterator
		self.pkg_iter, p.pkg_iter = itertools.tee(self.pkg_iter)
		if not skip_version_range:
			p.version_range = self.version_range.copy()

		p.variants = None
		if self.variants is not None:
			p.variants = [x.copy() for x in self.variants]
		return p

	def next_request(self):
		try:
			pkg = next(self.pkg_iter)
			return PackageRequest(pkg.name, pkg.version,
								  self.pkg_req.resolve_mode,
								  self.pkg_req.timestamp)
		except StopIteration:
			return None

	def get_variants(self):
		"""
		Return package variants, if any
		"""
		return self.variants

	def as_package_request(self):
		"""
		Return this package as a package-request
		"""
		return self.pkg_req

	def is_anti(self):
		"""
		Return True if this is an anti-package
		"""
		return (self.name[0] == '!')

	def short_name(self):
		"""
		Return a short string representation, eg 'boost-1.36'
		"""
		if self.version_range.is_any():
			return self.name
		else:
			return self.name + '-' + str(self.version_range)

		return self.name + '-' + str(self.version_range)

	def is_metafile_resolved(self):
		"""
		Return True if this package has had its metafile resolved
		"""
		return (self.base_path != None)

	def is_resolved(self):
		"""
		Return True if this package has been resolved (ie, there are either no
		variants, or a specific variant has been chosen)
		"""
		return (self.root_path != None)

	def resolve(self, root_path):
		"""
		Resolve this package, ie set its root path

		.. todo::
			 optimisation: just do this right at the end of resolve_packages
		"""
		self.root_path = root_path

	# Get commands with string-replacement
	def get_resolved_commands(self):
		"""
		NOTE: this is deprecated with the addition of the python rex execution language

		Get commands with string replacement
		"""
		if self.is_resolved():
			if isinstance(self.metadata.commands, list):
				version = str(self.version_range)
				vernums = version.split('.') + ['', '']
				major_version = vernums[0]
				minor_version = vernums[1]
				user = os.getenv("USER", "UNKNOWN_USER")
	
				new_cmds = []
				for cmd in self.metadata.commands:
					cmd = cmd.replace("!VERSION!", version)
					cmd = cmd.replace("!MAJOR_VERSION!", major_version)
					cmd = cmd.replace("!MINOR_VERSION!", minor_version)
					cmd = cmd.replace("!BASE!", self.base_path)
					cmd = cmd.replace("!ROOT!", self.root_path)
					cmd = cmd.replace("!USER!", user)
					new_cmds.append(cmd)
				return new_cmds
			else:
				return self.metadata.commands
		else:
			return None

	def get_package(self, latest=True, exact=False, timestamp=0):
		return package_in_range(self.name, self.version_range,
								timestamp=timestamp,
								latest=latest, exact=exact)

	def resolve_metafile(self, timestamp=0):
		"""
		attempt to resolve the metafile, the metadata member will be set if
		successful, and True will be returned. If the package has no variants,
		then its root-path is set and this package is regarded as fully-resolved.
		"""
		is_any = self.version_range.is_any()
		if not is_any and self.version_range.is_inexact():
			return False

		if not self.base_path:
			pkg = self.get_package(exact=True, timestamp=timestamp)
			if pkg is not None:
				self.timestamp = pkg.timestamp
				self.base_path = pkg.base
				self.metadata = pkg.stripped_metadata
				metafile_variants = self.metadata.variants
				if metafile_variants:
					# convert variants from metafile into _PackageVariants
					self.variants = []
					for metavar in metafile_variants:
						pkg_var = _PackageVariant(metavar)
						self.variants.append(pkg_var)
				else:
					# no variants, we're fully resolved
					self.resolve(self.base_path)

		return (self.base_path != None)

	def get_metadata(self, latest=True, timestamp=0):
		pkg = self.get_package(latest=latest, exact=False, timestamp=timestamp)

		if not pkg:
			return
		return pkg.stripped_metadata

	def __str__(self):
		l = [ self.short_name() ]
		if self.root_path:
			l.append('R' + self.root_path)
		elif self.base_path:
			l.append('B' + self.base_path)
		if(self.is_transitivity):
			l.append('t')

		variants = self.get_variants()
		if (variants):
			vars = []
			for var in variants:
				vars.append(var.working_list)
			l.append("working_vars:" + str(vars))
		return str(l)




class _Configuration(object):
	"""
	Internal configuration representation
	"""
	def __init__(self, rctxt, inc_uid = False):
		# resolving context
		self.rctxt = rctxt
		# packages map, for quick lookup
		self.pkgs = {}
		self.cond_requires = []
		# packages list, for order retention wrt resolving
		self.families = []
		# connections in a dot graph
		self.dot_graph = []
		# uid
		if inc_uid:
			rctxt.config_uid += 1
		self.uid = rctxt.config_uid

	def get_num_packages(self):
		"""
		return number of packages
		"""
		num = 0
		for name,pkg in self.pkgs.iteritems():
			if not pkg.is_anti():
				num += 1
		return num

	def get_num_resolved_packages(self):
		"""
		return number of resolved packages
		"""
		num = 0
		for name,pkg in self.pkgs.iteritems():
			if pkg.is_resolved():
				num += 1
		return num

	def all_resolved(self):
		"""
		returns True if all packages are resolved
		"""
		return (self.get_num_resolved_packages() == self.get_num_packages())

	ADDPKG_CONFLICT 	= 0
	ADDPKG_ADD 			= 1
	ADDPKG_NOEFFECT		= 2

	def test_pkg_req_add(self, pkg_req, create_pkg_add):
		"""
		test the water to see what adding a package request would do to the config.
		
		Returns an ADDPKG_* constant and a _Package instance (or None).

		Possible results are:

		- (ADDPKG_CONFLICT, pkg_conflicting):
			The package cannot be added because it would conflict with
			pkg_conflicting
		- (ADDPKG_NOEFFECT, None):
			The package doesn't need to be added, there is an identical package
			already there
		- (ADDPKG_ADD, pkg_add):
			The package can be added, and the config updated accordingly by
			adding pkg_add (replacing a package with the same family name if it
			already exists in the config)

		.. note::
			that if 'create_pkg_add' is False, then 'pkg_add' will always be None.
		"""

		# do a shortcut and test pkg short-names, if they're identical then we can often
		# return 'NOEFFECT'. Sometimes short names can mismatch, but actually be identical,
		# but this is of no real consequence, and testing on short-name is a good optimisation
		# (testing VersionRanges for equality is not trivial)
		pkg_shortname = pkg_req.short_name()

		pkg_req_ver_range = pkg_req.version_range

		if pkg_req.is_anti():

			if pkg_req.name[1:] in self.pkgs:
				config_pkg = self.pkgs[pkg_req.name[1:] ]

				# if anti and existing non-anti don't overlap then no effect
				ver_range_intersect = config_pkg.version_range.get_intersection(pkg_req_ver_range)
				if not ver_range_intersect:
					return (_Configuration.ADDPKG_NOEFFECT, None)

				# if (inverse of anti) and non-anti intersect, then reduce existing non-anti,
				# otherwise there is a conflict
				pkg_req_inv_ver_range = pkg_req_ver_range.get_inverse()
				ver_range_intersect = config_pkg.version_range.get_intersection(pkg_req_inv_ver_range)
				if ver_range_intersect:
					pkg_add = None
					if create_pkg_add:
						pkg_add = config_pkg.copy(True)
						pkg_add.version_range = ver_range_intersect
						return (_Configuration.ADDPKG_ADD, pkg_add)
				else:
					return (_Configuration.ADDPKG_CONFLICT, config_pkg)

			# union with anti if one already exists
			if pkg_req.name in self.pkgs:
				config_pkg = self.pkgs[pkg_req.name]
				if (config_pkg.short_name() == pkg_shortname):
					return (_Configuration.ADDPKG_NOEFFECT, None)

				ver_range_union = config_pkg.version_range.get_union(pkg_req_ver_range)
				pkg_add = None
				if create_pkg_add:
					pkg_add = config_pkg.copy(True)
					pkg_add.version_range = ver_range_union
				return (_Configuration.ADDPKG_ADD, pkg_add)
		else:
			try:
				config_pkg = self.pkgs[anti_name(pkg_req)]
			except KeyError:
				# does not exist. move on
				pass
			else:
				# if non-anti and existing anti don't overlap then pkg can be added
				ver_range_intersect = config_pkg.version_range.get_intersection(pkg_req_ver_range)
				if not ver_range_intersect:
					pkg_add = None
					if create_pkg_add:
						pkg_add = _Package(pkg_req)
					return (_Configuration.ADDPKG_ADD, pkg_add)

				# if non-anti and (inverse of anti) intersect, then add reduced anti,
				# otherwise there is a conflict
				config_pkg_inv_ver_range = config_pkg.version_range.get_inverse()
				ver_range_intersect = config_pkg_inv_ver_range.get_intersection(pkg_req_ver_range)
				if ver_range_intersect:
					pkg_add = None
					if create_pkg_add:
						pkg_add = _Package(pkg_req)
						pkg_add.version_range = ver_range_intersect
						return (_Configuration.ADDPKG_ADD, pkg_add)
				else:
					return (_Configuration.ADDPKG_CONFLICT, config_pkg)

			# intersect with non-anti if one already exists, and conflict if no intersection
			if pkg_req.name in self.pkgs:
				config_pkg = self.pkgs[pkg_req.name]
				if (config_pkg.short_name() == pkg_shortname):
					return (_Configuration.ADDPKG_NOEFFECT, None)

				ver_range_intersect = config_pkg.version_range.get_intersection(pkg_req_ver_range)
				if ver_range_intersect:
					pkg_add = None
					if create_pkg_add:
						pkg_add = config_pkg.copy(True)
						pkg_add.version_range = ver_range_intersect
					return (_Configuration.ADDPKG_ADD, pkg_add)
				else:
					return (_Configuration.ADDPKG_CONFLICT, config_pkg)

		# package can be added directly, doesn't overlap with anything
		pkg_add = None
		if create_pkg_add:
			pkg_add = _Package(pkg_req)
		return (_Configuration.ADDPKG_ADD, pkg_add)

	def get_conflicting_package(self, pkg_req):
		"""
		return a package in the current configuration that 'pkg' would conflict with, or
		None if no conflict would occur
		"""
		result, pkg_conflict = self.test_pkg_req_add(pkg_req, False)
		if (result == _Configuration.ADDPKG_CONFLICT):
			return pkg_conflict
		else:
			return None

	PKGCONN_REDUCE 		= 0
	PKGCONN_RESOLVE 	= 1
	PKGCONN_REQUIRES 	= 2
	PKGCONN_CONFLICT	= 3
	PKGCONN_VARIANT		= 4
	PKGCONN_CYCLIC		= 5
	PKGCONN_TRANSITIVE	= 6

	def add_package(self, pkg_req, parent_pkg=None, dot_connection_type=0):
		"""
		add a package request to this configuration, optionally describing the 'parent'
		package (ie the package that requires it), and the type of dot-graph connection,
		if the pkg has a parent pkg.
		"""
		# test to see what adding this package would do
		result, pkg = self.test_pkg_req_add(pkg_req, True)

		self._add_package_to_dot_graph(pkg_req.short_name(), pkg, result,
									   parent_pkg, dot_connection_type)

		if (result == _Configuration.ADDPKG_CONFLICT):
			pkg_conflict = PackageConflict(pkg.as_package_request(), pkg_req)
			raise PkgConflictError([ pkg_conflict ], self.rctxt.last_fail_dot_graph)

		elif (result == _Configuration.ADDPKG_ADD) and pkg:
			if dot_connection_type == _Configuration.PKGCONN_TRANSITIVE:
				pkg.is_transitivity = True

			# add pkg, possibly replacing existing pkg. This is to retain order of package addition,
			# since package resolution is sensitive to this
			if (not pkg.is_anti()) and (not (pkg.name in self.pkgs)):
				self.families.append(pkg.name)
			self.pkgs[pkg.name] = pkg

			# if pkg is non-anti then remove its anti from the config, if it's there. Adding a
			# non-anti pkg to the config without a conflict occurring always means we can safely
			# remove the anti pkg, if it exists.
			if not pkg.is_anti():
				if anti_name(pkg) in self.pkgs:
					del self.pkgs[anti_name(pkg)]

	def _add_package_to_dot_graph(self, short_name, pkg, result, parent_pkg=None,
								  dot_connection_type=0):
		if parent_pkg:
			if dot_connection_type == _Configuration.PKGCONN_TRANSITIVE:
				connt = _Configuration.PKGCONN_TRANSITIVE
				self.add_dot_graph_verbatim('"' + short_name + \
					'" [ shape=octagon ] ;')
			else:
				connt = _Configuration.PKGCONN_REQUIRES
			self.dot_graph.append( ( parent_pkg.short_name(), ( short_name, connt ) ) )

		if (result == _Configuration.ADDPKG_CONFLICT):
			self.dot_graph.append( ( pkg.short_name(), ( short_name, \
				_Configuration.PKGCONN_CONFLICT ) ) )
			self.rctxt.last_fail_dot_graph = self.get_dot_graph_as_string()

		elif (result == _Configuration.ADDPKG_ADD) and pkg:

			# update dot-graph
			pkgname = pkg.short_name()
			if pkg.name in self.pkgs:
				connt = dot_connection_type
				if (connt != _Configuration.PKGCONN_RESOLVE):
					connt = _Configuration.PKGCONN_REDUCE

				pkgname_existing = self.pkgs[pkg.name].short_name()
				# if pkg and pkg-existing have same short-name, then a further-reduced package was already
				# in the config (eg, we added 'python' to a config with 'python-2.5')
				if (pkgname_existing == pkgname):
					self.dot_graph.append( ( short_name, ( pkgname_existing, connt ) ) )
				else:
					self.dot_graph.append( ( pkgname_existing, ( pkgname, connt ) ) )
			self.dot_graph.append( ( pkgname, None ) )

	def get_dot_graph_as_string(self):
		"""
		return a string-representation of the dot-graph. You should be able to
		write this to file, and view it in a dot viewer, such as dotty or graphviz
		"""
		dotstr = "digraph g { \n"
		conns = set()

		for connection in self.dot_graph:
			if type(connection) == type(""):
				verbatim_txt = connection
				dotstr += verbatim_txt + '\n';
			else:
				if connection not in conns:
					if connection[1]:
						dep, conntype = connection[1]
						dotstr += '"' + connection[0] + '" -> "' + dep + '" '
						if(conntype == _Configuration.PKGCONN_REQUIRES):
							col = make_random_color_string()
							conn_style = '[label=needs color="' + col + '" fontcolor="' + col + '"]'
						elif(conntype == _Configuration.PKGCONN_TRANSITIVE):
							col = make_random_color_string()
							conn_style = '[label=willneed color="' + col + '" fontcolor="' + col + '"]'
						elif(conntype == _Configuration.PKGCONN_RESOLVE):
							conn_style = '[label=resolve color="green4" fontcolor="green4" style="bold"]'
						elif(conntype == _Configuration.PKGCONN_REDUCE):
							conn_style = '[label=reduce color="grey30" fontcolor="grey30" style="dashed"]'
						elif(conntype == _Configuration.PKGCONN_VARIANT):
							conn_style = '[label=variant color="grey30" fontcolor="grey30" style="dashed"]'
						elif(conntype == _Configuration.PKGCONN_CYCLIC):
							conn_style = '[label=CYCLE color="red" fontcolor="red" fontsize="30" style="bold"]'
						else:
							conn_style = '[label=CONFLICT color="red" fontcolor="red" fontsize="30" style="bold"]'
						dotstr += conn_style + ' ;\n'
					else:
						dotstr += '"' + connection[0] + '" ;\n'
					conns.add(connection)

		dotstr += "}\n"
		return dotstr

	def add_dot_graph_verbatim(self, txt):
		"""
		add a verbatim string to the dot-graph output
		"""
		self.dot_graph.append(txt)

	def copy(self):
		"""
		return a shallow copy
		"""
		confcopy = _Configuration(self.rctxt)
		confcopy.pkgs = self.pkgs.copy()
		confcopy.cond_requires = self.cond_requires[:]
		confcopy.families = self.families[:]
		confcopy.dot_graph = self.dot_graph[:]
		return confcopy

	def deep_copy(self):
		confcopy = _Configuration(self.rctxt)
		confcopy.families = self.families[:]
		confcopy.dot_graph = self.dot_graph[:]

		confcopy.pkgs = {}
		for k,v in self.pkgs.iteritems():
			confcopy.pkgs[k] = v.copy()
		confcopy.cond_requires = self.cond_requires[:]
		return confcopy

	def swap(self, a):
		"""
		swap this config's contents with another
		"""
		self.pkgs, a.pkgs = a.pkgs, self.pkgs
		self.cond_requires, a.cond_requires = a.cond_requires, self.cond_requires
		self.families, a.families = a.families, self.families
		self.dot_graph, a.dot_graph = a.dot_graph, self.dot_graph

	def get_unresolved_packages_as_package_requests(self):
		"""
		return a list of unresolved packages as package requests
		"""
		pkg_reqs = []
		for name,pkg in self.pkgs.iteritems():
			if (not pkg.is_resolved()) and (not pkg.is_anti()):
				pkg_reqs.append(pkg.as_package_request())
		return pkg_reqs

	def get_all_packages_as_package_requests(self):
		"""
		return a list of all packages as package requests
		"""
		pkg_reqs = []
		for name,pkg in self.pkgs.iteritems():
			pkg_reqs.append(pkg.as_package_request())
		return pkg_reqs

	def resolve_packages(self):
		"""
		resolve the current configuration - all the action happens here. On success,
		a resolved package list is returned. This function should only fail via an
		exception - if an infinite loop results then there is a bug somewheres.
		Please note that the returned list order is important. Required packages appear
		first, and requirees later... since a package's commands may refer to env-vars set
		in a required package's commands.
		"""

		while (not self.all_resolved()) and \
		    ((self.rctxt.max_fails == -1) or (len(self.rctxt.config_fail_list) <= self.rctxt.max_fails)):

			# do an initial resolve pass
			self.resolve_packages_no_filesys()
			if self.all_resolved():
				break

			# fail if not all resolved and mode=none
			if (not self.all_resolved()) and (self.rctxt.resolve_mode == RESOLVE_MODE_NONE):
				pkg_reqs = self.get_unresolved_packages_as_package_requests()
				raise PkgsUnresolvedError(pkg_reqs)

			# add transitive dependencies
			self.add_transitive_dependencies()

			# this shouldn't happen here but just in case...
			if self.all_resolved():
				break

			# find first package with unresolved metafile. Note that self.families exists in
			# order to retain package order, because different package order can result
			# in different configuration resolution.
			pkg = None
			for name in self.families:
				pkg_ = self.pkgs[name]
				if not pkg_.is_metafile_resolved():
					pkg = pkg_
					break

			if not pkg:
				# The remaining unresolved packages must have more than one variant each. So
				# find that variant, out of all remaining packages, that is 'least suitable',
				# and remove it. 'least suitable' means that the variant has largest number
				# of packages that do not intersect with anything in the config.
				if (self.rctxt.verbosity != 0):
					print
					print "Ran out of concrete resolution choices, yet unresolved packages still remain:"
					if (self.rctxt.verbosity == 1):
						print str(self)
					elif (self.rctxt.verbosity == 2):
						self.dump()

				self.remove_least_suitable_variant()

			else:

				valid_config_found = False

				# attempt to resolve a copy of the current config with this package resolved
				# as closely as possible to desired (eg in mode=latest, start with latest and
				# work down). The first config to resolve represents the most desirable. Note
				# that resolve_packages will be called recursively
				num_version_searches = 0
				while ((self.rctxt.max_fails == -1) or \
		            	(len(self.rctxt.config_fail_list) <= self.rctxt.max_fails)):

					num_version_searches += 1

					# resolve package to as closely desired as possible
					pkg_req_ = pkg.next_request()
					if pkg_req_ is None:
						# FIXME: don't have easy access to the sub-version-range that we failed on
						if(num_version_searches == 1):
# 							# this means that rather than running out of versions of this lib to try, there
# 							# were never any versions found at all - which means this package doesn't exist
# 							self.add_dot_graph_verbatim('"' + \
# 								pkg_req_.short_name() + ' NOT FOUND' + \
# 								'" [style=filled fillcolor="orangered"] ;')
# 							self.add_dot_graph_verbatim('"' + \
# 								pkg_req_.short_name() + '" -> "' + \
# 								pkg_req_.short_name() + ' NOT FOUND" ;')
# 							self.rctxt.last_fail_dot_graph = self.get_dot_graph_as_string()
# 
# 							sys.stderr.write("Warning! Package not found: " + str(pkg_req_) + "\n")
							raise PkgNotFoundError(pkg.as_package_request())

						if (self.uid == 0):
							print "BREAK!"
							# we're the topmost configuration, and there are no more packages to try -
							# all possible configuration attempts have failed at this point
							break
						else:
							raise PkgsUnresolvedError([pkg.as_package_request()])

					pkg_resolve_str = pkg.short_name() + " --> " + pkg_req_.short_name()

					# create config copy, bit of fiddling though cause we want a proper guid
					config2 =_Configuration(self.rctxt, inc_uid=True)
					config2 = self.deep_copy()
					config2.uid = config2.uid

					if (self.rctxt.verbosity != 0):
						print
						print "SPAWNED NEW CONFIG #" + str(config2.uid) + " FROM PARENT #" + str(self.uid) + \
							" BASED ON FILESYS RESOLUTION: " + pkg_resolve_str

					# attempt to add package to config copy
					try:
						config2.add_package(pkg_req_, None, _Configuration.PKGCONN_RESOLVE)
					except PkgConflictError, e:
						self.rctxt.last_fail_dot_graph = config2.get_dot_graph_as_string()

						if (self.rctxt.verbosity != 0):
							print
							print "CONFIG #" + str(config2.uid) + " FAILED (" + e.__class__.__name__ + "):"
							print str(e)
							print
							print "ROLLING BACK TO CONFIG #" + self.uid
						continue

					if (self.rctxt.verbosity != 0):
						print
						print "config after applying: " + pkg_resolve_str
						if (self.rctxt.verbosity == 1):
							print str(config2)
						elif (self.rctxt.verbosity == 2):
							config2.dump()

					# now fully resolve config copy
					try:
						config2.resolve_packages()
					except ( \
						PkgConfigNotResolvedError, \
						PkgsUnresolvedError, \
						PkgConflictError, \
						PkgNotFoundError, \
						PkgFamilyNotFoundError, \
						PkgSystemError), e:

						# store fail reason into list, unless it's a PkgConfigNotResolvedError - this error just
						# tells us that the sub-config failed because its sub-config failed.
						if (type(e) not in [PkgConfigNotResolvedError, PkgsUnresolvedError]):

							sys.stderr.write("conflict " + str(len(self.rctxt.config_fail_list)) + \
								": " + config2.short_str() + '\n')
							sys.stderr.flush()

							this_fail = "config: (" + str(config2).strip() + "): " + \
								e.__class__.__name__ + ": " + str(e)

							if(self.rctxt.max_fails >= 0):
								if(len(self.rctxt.config_fail_list) <= self.rctxt.max_fails):
									self.rctxt.config_fail_list.append(this_fail)
									if(len(self.rctxt.config_fail_list) > self.rctxt.max_fails):
										self.rctxt.config_fail_list.append( \
											"Maximum configuration failures reached.")
										pkg_reqs_ = self.get_all_packages_as_package_requests()
										raise PkgConfigNotResolvedError(pkg_reqs_, \
											self.rctxt.config_fail_list, self.rctxt.last_fail_dot_graph)
							else:
								self.rctxt.config_fail_list.append(this_fail)

						if (self.rctxt.verbosity != 0):
							print
							print "CONFIG #" + str(config2.uid) + " FAILED (" + e.__class__.__name__ + "):"
							print str(e)
							print
							print "ROLLING BACK TO CONFIG #" + str(self.uid)

						continue

					# if we got here then we have a valid config yay!
					self.swap(config2)
					valid_config_found = True
					break

				if not valid_config_found:
					# we're exhausted the possible versions of this package to try
					fail_msg = "No more versions to be found on filesys: " + pkg.short_name()
					if (self.rctxt.verbosity != 0):
						print
						print fail_msg

					pkg_reqs_ = self.get_all_packages_as_package_requests()
					raise PkgConfigNotResolvedError(pkg_reqs_, \
						self.rctxt.config_fail_list, self.rctxt.last_fail_dot_graph)

		#################################################
		# woohoo, we have a fully resolved configuration!
		#################################################

		# check for cyclic dependencies
		cyclic_deps = self.detect_cyclic_dependencies()
		if len(cyclic_deps) > 0:
			# highlight cycles in the dot-graph
			for pkg1, pkg2 in cyclic_deps:
				self.dot_graph.append( ( pkg1, ( pkg2, _Configuration.PKGCONN_CYCLIC ) ) )

			dot_str = self.get_dot_graph_as_string()
			raise PkgCyclicDependency(cyclic_deps, dot_str)

		# convert packages into a list of package resolutions, forcing them into the correct 
		# order wrt command sourcing
		ordered_fams = self.get_ordered_families()

		pkg_ress = []
		for name in ordered_fams:
			pkg = self.pkgs[name]
			if not pkg.is_anti():
				resolved_cmds = pkg.get_resolved_commands()
				pkg_res = ResolvedPackage(name, str(pkg.version_range), pkg.base_path, \
                    pkg.root_path, resolved_cmds, pkg.metadata, pkg.timestamp)
				pkg_ress.append(pkg_res)

		return pkg_ress

	def _create_family_dependency_tree(self):
		"""
		From the dot-graph, extract a dependency tree containing unversioned pkgs (ie families),
		and a set of all existing families
		"""
		deps = set()
		fams = set()
		for conn in self.dot_graph:
			if (type(conn) != type("")) and \
				(conn[0][0] != '!'):
				fam1 = conn[0].split('-',1)[0]
				fams.add(fam1)
				if (conn[1] != None) and \
					(conn[1][1] == _Configuration.PKGCONN_REQUIRES) and \
					(conn[1][0][0] != '!'):
					fam2 = conn[1][0].split('-',1)[0]
					fams.add(fam2)
					if fam1 != fam2:
						deps.add( (fam1, fam2) )

		return deps, fams

	def get_ordered_families(self):
		"""
		Return the families of all packages in such an order that required packages appear
		before requirees. This means we can properly order package command construction -
		if A requires B, then A's commands might refer to an env-var set in B's commands.
		"""
		fam_list = []
		deps, fams = self._create_family_dependency_tree()

		while len(deps) > 0:
			parents = set()
			children = set()
			for dep in deps:
				parents.add(dep[0])
				children.add(dep[1])

			leaf_fams = children - parents
			if len(leaf_fams) == 0:
				break 	# if we hit this then there are cycle(s) somewhere

			for fam in leaf_fams:
				fam_list.append(fam)

			del_deps = set()
			for dep in deps:
				if dep[1] in leaf_fams:
					del_deps.add(dep)
			deps -= del_deps

			fams -= leaf_fams

		# anything left in the fam set is a topmost node
		for fam in fams:
			fam_list.append(fam)

		return fam_list


	def detect_cyclic_dependencies(self):
		"""
		detect cyclic dependencies, if they exist
		"""
		# extract dependency tree from dot-graph
		deps = self._create_family_dependency_tree()[0]

		# remove leaf nodes
		while len(deps) > 0:
			parents = set()
			children = set()
			for dep in deps:
				parents.add(dep[0])
				children.add(dep[1])

			leaf_fams = children - parents
			if len(leaf_fams) == 0:
				break

			del_deps = set()
			for dep in deps:
				if dep[1] in leaf_fams:
					del_deps.add(dep)
			deps -= del_deps

		# remove topmost nodes
		while len(deps) > 0:
			parents = set()
			children = set()
			for dep in deps:
				parents.add(dep[0])
				children.add(dep[1])

			top_fams = parents - children
			if len(top_fams) == 0:
				break

			del_deps = set()
			for dep in deps:
				if dep[0] in top_fams:
					del_deps.add(dep)
			deps -= del_deps

		# anything left is part of a cyclic loop...

		if len(deps) > 0:
			# inject pkg versions into deps list
			deps2 = set()
			for dep in deps:
				pkg1 = self.pkgs[ dep[0] ].short_name()
				pkg2 = self.pkgs[ dep[1] ].short_name()
				deps2.add( (pkg1, pkg2) )
			deps = deps2

		return deps

	def resolve_packages_no_filesys(self):
		"""
		resolve current packages as far as possible without querying the file system
		"""

		nresolved_metafiles = -1
		nresolved_common_variant_pkgs = -1
		nconflicting_variants_removed = -1
		nresolved_single_variant_pkgs = -1

		while ((( \
				nresolved_metafiles + \
				nresolved_common_variant_pkgs + \
				nconflicting_variants_removed + \
				nresolved_single_variant_pkgs) != 0) and
				(not self.all_resolved())):

			# resolve metafiles
			nresolved_metafiles = self.resolve_metafiles()

			# remove conflicting variants
			nconflicting_variants_removed = self.remove_conflicting_variants()

			# resolve common variant packages
			nresolved_common_variant_pkgs = self.resolve_common_variants()

			# resolve packages with a single, fully-resolved variant
			nresolved_single_variant_pkgs = self.resolve_single_variant_packages()

	def remove_least_suitable_variant(self):
		"""
		remove one variant from any remaining unresolved packages, such that that variant is
		'least suitable' - that is, has the greatest number of packages which do not appear
		in the current configuration
		TODO remove this I think, error instead
		"""

		bad_pkg = None
		bad_variant = None
		bad_variant_score = -1

		for name,pkg in self.pkgs.iteritems():
			if (not pkg.is_resolved()) and (not pkg.is_anti()):
				for variant in pkg.get_variants():
					sc = self.get_num_unknown_pkgs(variant.working_list)
					if (sc > bad_variant_score):
						bad_pkg = pkg
						bad_variant = variant
						bad_variant_score = sc

		bad_pkg.get_variants().remove(bad_variant)

		if (self.rctxt.verbosity != 0):
			print
			print "removed least suitable variant:"
			print bad_pkg.short_name() + " variant:" + str(bad_variant)

	def get_num_unknown_pkgs(self, pkg_strs):
		"""
		given a list of package strings, return the number of packages in the list
		which do not appear in the current configuration
		"""
		num = 0
		for pkg_str in pkg_strs:
			pkg_req = str_to_pkg_req(pkg_str, self.rctxt.time_epoch, self.rctxt.resolve_mode)
			if pkg_req.name not in self.pkgs:
				num += 1

		return num

	def resolve_metafiles(self):
		"""
		for each package, resolve metafiles until no more can be resolved, returning
		the number of metafiles that were resolved.
		"""
		num = 0
		config2 = None

		def add_require(pkg, pkg_req_str, timestamp=0):
			pkg_req = str_to_pkg_req(pkg_req_str, timestamp)
			if (self.rctxt.verbosity != 0):
				print
				print "adding " + pkg.short_name() + \
					"'s required package " + pkg_req.short_name() + '...'

			config2.add_package(pkg_req, pkg)

			if (self.rctxt.verbosity != 0):
				print "config after adding " + pkg.short_name() + \
					"'s required package " + pkg_req.short_name() + ':'
			if (self.rctxt.verbosity == 1):
				print str(config2)
			elif (self.rctxt.verbosity == 2):
				config2.dump()

		for name, pkg in self.pkgs.iteritems():
			if (pkg.metadata == None):
				if pkg.resolve_metafile(self.rctxt.time_epoch):
					num += 1

					if (self.rctxt.verbosity != 0):
						print
						print "resolved metafile for " + pkg.short_name() + ":"
					if (self.rctxt.verbosity == 2):
						print str(pkg)

					# add required packages to the configuration, this may
					# reduce wrt existing packages (eg: foo-1 -> foo-1.2 is a reduction)
					if self.rctxt.build_requires:
						requires = (pkg.metadata.build_requires or []) + (pkg.metadata.requires or [])
					else:
						requires = pkg.metadata.requires

<<<<<<< HEAD
					if not requires:
						continue
=======
					if requires:
						for pkg_str in requires:
							pkg_req = str_to_pkg_req(pkg_str, self.rctxt.time_epoch, self.rctxt.resolve_mode)

							if (self.rctxt.verbosity != 0):
								print
								print "adding " + pkg.short_name() + \
									"'s required package " + pkg_req.short_name() + '...'
>>>>>>> f106d5f3

					cond_requires = []
					for pkg_str in requires:
						# remove conditionals (this feature may be going away)
						if '?' not in pkg_str:
							if not config2:
								config2 = self.copy()
							add_require(pkg, pkg_str, self.rctxt.time_epoch)
						else:
							parts = pkg_str.split('?')
							if len(parts) == 2:
								conditionals = parts[1].split(',')
								# since conditional requirements might not be filled immediately,
								# add the current pkg to the list, so we know it later:
								cond_requires.append((pkg, parts[0], conditionals))

					cond_requires = self.cond_requires + cond_requires
					if cond_requires:
						if not config2:
							config2 = self.copy()
						# reset this: it will be copied over in the loop, excluding any successes
						config2.cond_requires = []
						for src_pkg, pkg_req_str, conditionals in cond_requires:
							# for now, do a simple check without verison
							if set(conditionals).issubset(config2.pkgs.keys()):
								add_require(src_pkg, pkg_req_str)
							else:
								config2.cond_requires.append((src_pkg, pkg_req_str, conditionals))
		if config2:
			self.swap(config2)
		return num

	def add_transitive_dependencies(self):
		"""
		for each package that is inexact and not resolved, calculate the package ranges that
		it must eventually pull in anyway, assuming dependency transitivity, and add those to
		the current configuration.
		"""
		if not self.rctxt.assume_dt:
			return
		while (self._add_transitive_dependencies() > 0):
			pass


	def _add_transitive_dependencies(self):

		num = 0
		config2 = None

		for name, pkg in self.pkgs.iteritems():
			if pkg.is_metafile_resolved():
				continue
			if pkg.is_anti():
				continue
			if pkg.has_added_transitivity:
				continue

			# get the requires lists for the earliest and latest versions of this pkg
			metafile_e = pkg.get_metadata(latest=False, timestamp=self.rctxt.time_epoch)
			if not metafile_e:
				continue

			metafile_l = pkg.get_metadata(latest=True, timestamp=self.rctxt.time_epoch)
			if not metafile_l:
				continue

			pkg.has_added_transitivity = True

			requires_e = metafile_e.requires
			requires_l = metafile_l.requires
			if (not requires_e) or (not requires_l):
				continue

			# find pkgs that exist in the requires of both, and add these to the current
			# config as 'transitivity' packages
			for pkg_str_e in requires_e:
				if (pkg_str_e[0] == '!') or (pkg_str_e[0] == '~'):
					continue

				pkg_req_e = str_to_pkg_req(pkg_str_e, self.rctxt.time_epoch, self.rctxt.resolve_mode)

				for pkg_str_l in requires_l:
					pkg_req_l = str_to_pkg_req(pkg_str_l, self.rctxt.time_epoch, self.rctxt.resolve_mode)
					if (pkg_req_e.name == pkg_req_l.name):
						pkg_req = pkg_req_e
						if (pkg_req_e.version != pkg_req_l.version):
							# calc version range
							v_e = Version(pkg_req_e.version)
							v_l = Version(pkg_req_l.version)
							if(not v_e.ge < v_l.lt):
								continue
							v = v_e.get_span(v_l)
							pkg_req = PackageRequest(pkg_req_e.name, v,
													 self.rctxt.resolve_mode,
													 self.rctxt.time_epoch)

						if not config2:
							config2 = self.copy()
						config2.add_package(pkg_req, pkg, _Configuration.PKGCONN_TRANSITIVE)
						num = num + 1

			# find common variants that exist in both. Note that this code is somewhat redundant,
			# v similar work is done in resolve_common_variants - fix this in rez V2
			variants_e = metafile_e.variants
			variants_l = metafile_l.variants
			if (not variants_e) or (not variants_l):
				continue

			common_pkg_fams = None
			pkg_vers = {}

			for variant in (variants_e + variants_l):
				comm_fams = set()
				for pkgstr in variant:
					pkgreq = str_to_pkg_req(pkgstr, self.rctxt.time_epoch, self.rctxt.resolve_mode)
					comm_fams.add(pkgreq.name)
					if pkgreq.name in pkg_vers:
						pkg_vers[pkgreq.name].append(pkgreq.version)
					else:
						pkg_vers[pkgreq.name] = [ pkgreq.version ]

				if (common_pkg_fams == None):
					common_pkg_fams = comm_fams
				else:
					common_pkg_fams &= comm_fams

				if len(common_pkg_fams) == 0:
					break

			if (common_pkg_fams != None):
				for pkg_fam in common_pkg_fams:
					ver_range = VersionRange(pkg_vers[pkg_fam])
					v = ver_range.get_span()
					if v:
						pkg_req = PackageRequest(pkg_fam, v,
												 self.rctxt.resolve_mode,
												 self.rctxt.time_epoch)

						if not config2:
							config2 = self.copy()
						config2.add_package(pkg_req, pkg, _Configuration.PKGCONN_TRANSITIVE)
						num = num + 1

		if config2:
			self.swap(config2)
		return num


	def remove_conflicting_variants(self):
		"""
		for each package, remove those variants which contain one or more packages which
		conflict with the current configuration. If a package has all of its variants
		removed in this way, then a pkg-conflict exception will be raised.
		"""

		if (self.rctxt.verbosity == 2):
			print
			print "removing conflicting variants..."

		num = 0

		for name,pkg in self.pkgs.iteritems():

			variants = pkg.get_variants()
			if variants != None:
				conflicts = []

				conflicting_variants = set()
				for variant in variants:
					for pkgstr in variant.metadata:
						pkg_req_ = str_to_pkg_req(pkgstr, self.rctxt.time_epoch, self.rctxt.resolve_mode)
						pkg_conflicting = self.get_conflicting_package(pkg_req_)
						if pkg_conflicting:
							pkg_req_conflicting = pkg_conflicting.as_package_request()
							pkg_req_this = pkg.as_package_request()
							pc = PackageConflict(pkg_req_conflicting, pkg_req_this, variant.metadata)
							conflicts.append(pc)
							conflicting_variants.add(variant)
							num += 1
							break

				if (len(conflicts) > 0):
					if (len(conflicts) == len(variants)):	# all variants conflict

						self.add_dot_graph_verbatim(\
							'subgraph cluster_variants {\n' + \
							'style=filled ;\n' + \
							'label=variants ;\n' + \
							'fillcolor="lightcyan1" ;' )

						# show all variants and conflicts in dot-graph
						for variant in variants:
							varstr = str(", ").join(variant.metadata)
							self.add_dot_graph_verbatim('"' + varstr + '" [style=filled fillcolor="white"] ;')

						self.add_dot_graph_verbatim('}')

						for variant in variants:
							varstr = str(", ").join(variant.metadata)
							self.dot_graph.append( ( pkg_req_this.short_name(), \
								( varstr, _Configuration.PKGCONN_VARIANT ) ) )
							self.dot_graph.append( ( pkg_req_conflicting.short_name(), \
								( varstr, _Configuration.PKGCONN_CONFLICT ) ) )

						self.rctxt.last_fail_dot_graph = self.get_dot_graph_as_string()
						raise PkgConflictError(conflicts)
					else:
						for cv in conflicting_variants:
							variants.remove(cv)

						if (self.rctxt.verbosity == 2):
							print
							print "removed conflicting variants from " + pkg.short_name() + ':'
							for conflict in conflicts:
								print str(conflict)
		return num


	def resolve_common_variants(self):
		"""
		for each package, find common package families within its variants, and add these to
		the configuration. For eg, if a pkg has 2 variants 'python-2.5' and 'python-2.6',
		then the inexact package 'python-2.5|2.6' will be added to the configuration
		(but only if ALL variants reference a 'python' package). Return the number of
		common package families resolved. Note that if a package contains a single variant,
		this this function will add every package in the variant to the configuration.
		"""

		num = 0
		config2 = self.copy()

		for name,pkg in self.pkgs.iteritems():

			variants = pkg.get_variants()
			if variants != None:

				# find common package families
				pkgname_sets = []
				pkgname_versions = {}
				pkgname_entries = {}

				for variant in variants:
					if (len(variant.working_list) > 0):
						pkgname_set = set()
						for pkgstr in variant.working_list:
							pkg_req = str_to_pkg_req(pkgstr, self.rctxt.time_epoch, self.rctxt.resolve_mode)
							pkgname_set.add(pkg_req.name)
							if not (pkg_req.name in pkgname_versions):
								pkgname_versions[pkg_req.name] = []
								pkgname_entries[pkg_req.name] = []
							pkgname_versions[pkg_req.name].append(pkg_req.version)
							pkgname_entries[pkg_req.name].append([ variant.working_list, pkgstr ])
						pkgname_sets.append(pkgname_set)

				if (len(pkgname_sets) > 0):
					common_pkgnames = pkgname_sets[0]
					for pkgname_set in pkgname_sets[1:]:
						common_pkgnames = common_pkgnames.intersection(pkgname_set)

					num += len(common_pkgnames)

					# add the union of each common package to the configuration,
					# and remove the packages from the variants' working lists
					for common_pkgname in common_pkgnames:
						ored_pkgs_str = common_pkgname + '-' + '|'.join(pkgname_versions[common_pkgname])
						pkg_req_ = str_to_pkg_req(ored_pkgs_str, self.rctxt.time_epoch, self.rctxt.resolve_mode)

						config2.add_package(pkg_req_, pkg)

						for entry in pkgname_entries[common_pkgname]:
							entry[0].remove(entry[1])

						if (self.rctxt.verbosity != 0):
							print
							print "removed common package family '" + common_pkgname + "' from " + pkg.short_name() + \
								"'s variants; config after adding " + pkg_req_.short_name() + ':'
						if (self.rctxt.verbosity == 1):
							print str(config2)
						elif (self.rctxt.verbosity == 2):
							config2.dump()

		self.swap(config2)
		return num

	def resolve_single_variant_packages(self):
		"""
		find packages which have one non-conflicting, fully-resolved variant. These
		packages can now be fully resolved
		"""

		num = 0
		for name,pkg in self.pkgs.iteritems():
			if pkg.is_resolved():
				continue

			variants = pkg.get_variants()
			if (variants != None) and (len(variants) == 1):
				variant = variants[0]
				if (len(variant.working_list) == 0):

					# check resolved path exists
					root_path = os.path.join(pkg.base_path, *variant.metadata)
# 					if not os.path.isdir(root_path):
# 						pkg_req_ = pkg.as_package_request()
# 
# 						self.add_dot_graph_verbatim('"' + \
# 							pkg_req_.short_name() + ' NOT FOUND' + \
# 							'" [style=filled fillcolor="orangered"] ;')
# 						self.add_dot_graph_verbatim('"' + \
# 							pkg_req_.short_name() + '" -> "' + \
# 							pkg_req_.short_name() + ' NOT FOUND" ;')
# 						self.rctxt.last_fail_dot_graph = self.get_dot_graph_as_string()
# 
# 						sys.stderr.write("Warning! Package not found: " + str(pkg_req_) + "\n")
# 						raise PkgNotFoundError(pkg_req_, root_path)

					pkg.resolve(root_path)
					num += 1

					if (self.rctxt.verbosity != 0):
						print
						print "resolved single-variant package " + pkg.short_name() + ':'
					if (self.rctxt.verbosity == 1):
						print str(self)
					elif (self.rctxt.verbosity == 2):
						print str(pkg)
		return num

	def dump(self):
		"""
		debug printout
		"""
		for name in self.families:
			pkg = self.pkgs[name]
			if (pkg.metadata == None):
				print pkg.short_name()
			else:
				print str(pkg)

	def __str__(self):
		"""
		short printout
		"""
		str_ = ""
		for name in self.families:
			pkg = self.pkgs[name]
			str_ += pkg.short_name()

			modif="("
			if pkg.is_resolved():
				modif += "r"
			elif pkg.is_metafile_resolved():
				modif += "b"
			else:
				modif += "u"
			if pkg.is_transitivity:
				modif += "t"
			str_ += modif + ") "

		return str_

	def short_str(self):
		"""
		even shorter printout
		"""
		str_ = ""
		for name in self.families:
			pkg = self.pkgs[name]
			str_ += pkg.short_name() + " "
		return str_



##############################################################################
# Internal Functions
##############################################################################

<<<<<<< HEAD

def pkg_to_pkg_req(pkg):
	"""
	Helper fn to convert a _Package to a PackageRequest
	"""
	return PackageRequest(pkg.name, str(pkg.version_range))


# todo remove, this now in pkgReq constr
def normalise_pkg_req(pkg_req):
	"""
	Helper fn to turn a PackageRequest into a regular representation. It is possible
	to describe a package in a way that is not the same as it will end up in the
	system. This is perfectly fine, but it can result in confusing dot-graphs. For
	example, the package 'foo-1|1' is equivalent to 'foo-1'.
	"""
	version_range = VersionRange(pkg_req.version)
	pkg_req.version = str(version_range)

def parse_export_command(cmd, env_obj):
=======
def process_commands(cmds):
>>>>>>> f106d5f3
	"""
	parse a bash command and convert it to a EnvironmentVariable action
	"""
	if isinstance(cmd, list):
		cmd = cmd[0]
		pkgname = cmd[1]
	else:
		cmd = cmd
		pkgname = None

	if cmd.startswith('export'):
		var, value = cmd.split(' ', 1)[1].split('=', 1)
		# get an EnvironmentVariable instance
		var_obj = env_obj[var]
		parts = value.split(os.pathsep)
		if len(parts) > 1:
			orig_parts = parts
			parts = [x for x in parts if x]
			if '$' + var in parts:
				# append / prepend
				index = parts.index('$' + var)
				if index == 0:
					# APPEND   X=$X:foo
					for part in parts[1:]:
						var_obj.append(part)
				elif index == len(parts) - 1:
					# PREPEND  X=foo:$X
					# loop in reverse order
					for part in parts[-2::-1]:
						var_obj.prepend(part)
				else:
					raise PkgCommandError("%s: self-referencing used in middle "
										  "of list: %s" % (pkgname, value))

			else:
				if len(parts) == 1:
					# use blank values in list to determine if the original
					# operation was prepend or append
					assert len(orig_parts) == 2
					if orig_parts[0] == '':
						var_obj.append(parts[0])
					elif orig_parts[1] == '':
						var_obj.prepend(parts[0])
					else:
						print "only one value", parts
				else:
					var_obj.set(os.pathsep.join(parts))
		else:
			var_obj.set(value)
	elif cmd.startswith('#'):
		env_obj.command_recorder.comment(cmd[1:].lstrip())
	else:
		# assume we can execute this as a straight command
		env_obj.command_recorder.command(cmd)





#    Copyright 2008-2012 Dr D Studios Pty Limited (ACN 127 184 954) (Dr. D Studios)
#
#    This file is part of Rez.
#
#    Rez is free software: you can redistribute it and/or modify
#    it under the terms of the GNU Lesser General Public License as published by
#    the Free Software Foundation, either version 3 of the License, or
#    (at your option) any later version.
#
#    Rez is distributed in the hope that it will be useful,
#    but WITHOUT ANY WARRANTY; without even the implied warranty of
#    MERCHANTABILITY or FITNESS FOR A PARTICULAR PURPOSE.  See the
#    GNU General Public License for more details.
#
#    You should have received a copy of the GNU Lesser General Public License
#    along with Rez.  If not, see <http://www.gnu.org/licenses/>.<|MERGE_RESOLUTION|>--- conflicted
+++ resolved
@@ -1686,7 +1686,7 @@
 		config2 = None
 
 		def add_require(pkg, pkg_req_str, timestamp=0):
-			pkg_req = str_to_pkg_req(pkg_req_str, timestamp)
+			pkg_req = str_to_pkg_req(pkg_req_str, timestamp, self.rctxt.resolve_mode)
 			if (self.rctxt.verbosity != 0):
 				print
 				print "adding " + pkg.short_name() + \
@@ -1720,19 +1720,8 @@
 					else:
 						requires = pkg.metadata.requires
 
-<<<<<<< HEAD
 					if not requires:
 						continue
-=======
-					if requires:
-						for pkg_str in requires:
-							pkg_req = str_to_pkg_req(pkg_str, self.rctxt.time_epoch, self.rctxt.resolve_mode)
-
-							if (self.rctxt.verbosity != 0):
-								print
-								print "adding " + pkg.short_name() + \
-									"'s required package " + pkg_req.short_name() + '...'
->>>>>>> f106d5f3
 
 					cond_requires = []
 					for pkg_str in requires:
@@ -2110,30 +2099,19 @@
 # Internal Functions
 ##############################################################################
 
-<<<<<<< HEAD
-
-def pkg_to_pkg_req(pkg):
-	"""
-	Helper fn to convert a _Package to a PackageRequest
-	"""
-	return PackageRequest(pkg.name, str(pkg.version_range))
-
-
-# todo remove, this now in pkgReq constr
-def normalise_pkg_req(pkg_req):
-	"""
-	Helper fn to turn a PackageRequest into a regular representation. It is possible
-	to describe a package in a way that is not the same as it will end up in the
-	system. This is perfectly fine, but it can result in confusing dot-graphs. For
-	example, the package 'foo-1|1' is equivalent to 'foo-1'.
-	"""
-	version_range = VersionRange(pkg_req.version)
-	pkg_req.version = str(version_range)
-
-def parse_export_command(cmd, env_obj):
-=======
 def process_commands(cmds):
->>>>>>> f106d5f3
+	"""
+	Given a list of commands which represent a configuration context,
+
+	a) Find the first forms of X=$X:<something_else>, and drop the leading $X so
+		that values aren't inherited from the existing environment;
+	b) Find variable overwrites and raise an exception if found (ie, consecutive
+		commands of form "X=something, X=something_else".
+
+	This function returns the altered commands. Order of commands is retained.
+	"""
+	set_vars = {}
+	new_cmds = []
 	"""
 	parse a bash command and convert it to a EnvironmentVariable action
 	"""
