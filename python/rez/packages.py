--- conflicted
+++ resolved
@@ -184,7 +184,6 @@
             yield Package(self.name, ExactVersion(variables.get('version', '')),
                           metafile)
 
-<<<<<<< HEAD
 class ExternalPackageFamily(PackageFamily):
     """
     special case where the entire package is stored in one file
@@ -248,8 +247,6 @@
                               0,
                               metadata=data)
 
-class Package(object):
-=======
 class BasePackage(object):
     def __init__(self, name, version, timestamp):
         self.name = name
@@ -271,7 +268,7 @@
             return self.name + '-' + str(self.version)
 
 class Package(BasePackage):
->>>>>>> 021b78d3
+
     """
     an unresolved package.
 
