--- conflicted
+++ resolved
@@ -113,7 +113,6 @@
     # sort
     results = sorted(results, key=lambda x: x.version, reverse=latest)
 
-<<<<<<< HEAD
     if ver_range.is_any():
         fam = package_family(family_name)
         if fam and 'default_version' in fam.metadata:
@@ -121,9 +120,6 @@
             results = [x for x in results if x.version in default_version] + \
                       [x for x in results if x.version not in default_version]
     # find the best match, skipping dupes
-=======
-    # yield versions only inside range
->>>>>>> b98ed206
     for result in results:
         if ver_range is None or \
                 ver_range.matches_version(result.version, allow_inexact=not exact):
@@ -168,15 +164,13 @@
         self.name = name
         self.path = path
 
-<<<<<<< HEAD
     @property
     def metadata(self):
         return {}
-=======
+
     def __repr__(self):
         return "%s(%r, %r)" % (self.__class__.__name__, self.name,
                                self.path)
->>>>>>> b98ed206
 
     def iter_version_packages(self):
         pkg_iter = iter_resources(0,  # configuration version
