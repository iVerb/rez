"""
Class for loading and verifying rez metafiles

Resources are an abstraction of rez's file and directory structure. Currently,
a resource can be a file or directory (with eventual support for other types).
A resource is given a hierarchical name and a file path pattern (like
"{name}/{version}/package.yaml") and are collected under a particular
configuration version.

If the resource is a file, an optional metadata validator can be provided to
validate the contents (e.g. enforce data types and document structure) of the
data. This validation is run after the data is deserialized, so it is decoupled
from the storage format. New resource formats can be added and share the same
validators.

The upshot is that once a resource is registered, instances of the resource can
be iterated over using `iter_resources` without the higher level code requiring
an understanding of the underlying file and folder structure.  This ensures that
the addition of new resources is localized to the registration functions
provided by this module.
"""

import yaml
import os
import inspect
import re
from collections import defaultdict
from rez.util import to_posixpath, AttrDict
from rez.versions import ExactVersion, VersionRange

_configs = defaultdict(list)

#------------------------------------------------------------------------------
# Exceptions
#------------------------------------------------------------------------------

class MetadataError(Exception):
    pass

class MetadataKeyError(MetadataError, KeyError):
    def __init__(self, filename, entry_id):
        self.filename = filename
        self.entry_id = entry_id

    def __str__(self):
        return "%s: missing required entry %s" % (self.filename, self.entry_id)

class MetadataTypeError(MetadataError, TypeError):
    def __init__(self, filename, entry_id, expected_type, actual_type):
        self.filename = filename
        self.entry_id = entry_id
        self.expected_type = expected_type
        self.actual_type = actual_type

    def __str__(self):
        return ("'%s': entry %r has incorrect data type: "
                "expected %s. got %s" % (self.filename, self.entry_id,
                                         self.expected_type.__name__,
                                         self.actual_type.__name__))

class MetadataValueError(MetadataError, ValueError):
    def __init__(self, filename, entry_id, value):
        self.filename = filename
        self.entry_id = entry_id
        self.value = value

    def __str__(self):
        return ("'%s': entry %r has invalid value: %r" % (self.filename,
                                                          self.entry_id,
                                                          self.value))

class MetadataUpdate(object):
    def __init__(self, old_value, new_value):
        self.old_value = old_value
        self.new_value = new_value

#------------------------------------------------------------------------------
# Internal Utilities
#------------------------------------------------------------------------------

def update_copy(source, updates):
    """Returns a copy of source_dict, updated with the new key-value
       pairs in diffs."""
    result = dict(source)
    result.update(updates)
    return result

class AttrDictYamlLoader(yaml.Loader):
    """
    A YAML loader that loads mappings into attribute dictionaries.
    """

    def __init__(self, *args, **kwargs):
        yaml.Loader.__init__(self, *args, **kwargs)

        self.add_constructor(u'tag:yaml.org,2002:map', type(self).construct_yaml_map)

    def construct_yaml_map(self, node):
        data = AttrDict()
        yield data
        value = self.construct_mapping(node)
        data.update(value)

def _get_map_id(parent_id, key):
    return (parent_id + '.' if parent_id else '') + key

def _get_list_id(parent_id, i):
    return '%s[%s]' % (parent_id, i)

def _id_match(id, match_id):
    if id == match_id:
        return True

    match_parts = re.findall('\[(\d*:\d*)\]', match_id)
    parts = re.findall('\[(\d+)\]', id)
    if not len(parts) or (len(parts) != len(match_parts)):
        return False
    for part, match_part in zip(parts, match_parts):
        i = int(part)
        start, stop = match_part.split(':')
        if start and i < int(start):
            return False
        if stop and i >= int(stop):
            return False
    return True

#------------------------------------------------------------------------------
# Base Classes and Functions
#------------------------------------------------------------------------------

def load_yaml(stream):
    if hasattr(stream, 'read'):
        text = stream.read()
    else:
        text = stream
    try:
        return yaml.load(text) or {}
    except yaml.composer.ComposerError as err:
        if err.context == 'expected a single document in the stream':
            # automatically switch to multi-doc
            return list(yaml.load_all(text))
        raise

def load_py(stream):
<<<<<<< HEAD
=======
    """
    load a python module into a metadata dictionary

    - module-level attributes become root entries in the dictionary.
    - module-level functions which take no arguments will be called immediately
        and the returned value will be stored in the dictionary

    for example::

        config_version = 0
        name = 'foo'
        def requires():
            return ['bar']
    """
    # TODO: support class-based design, where the attributes and methods of the
    # class become values in the dictionary
>>>>>>> dd4bd58c
    g = __builtins__.copy()
    exec stream in g
    result = {}
    for k, v in g.iteritems():
        if k != '__builtins__' and (k not in __builtins__ or __builtins__[k] != v):
            if inspect.isfunction(v) and not any(inspect.getargspec(v)):
                v = v()
            result[k] = v
    return result

def load(stream, type):
    """
    return the metadata from a stream given the serialization "type".
    """
    if type == 'yaml':
        return load_yaml(stream)
    elif type == 'py':
        return load_py(stream)
    raise MetadataError("Unknown metadata storage type: %r" % type)

def load_file(filename):
    """
    read metadata from a file. determines the proper de-serialization
    routine to run based on file extension.
    """
    ext = os.path.splitext(filename)[1]
    # hack for info.txt. for now we force .txt to parse using yaml. this format
    # will be going away
    if ext == '.txt':
        ext = '.yaml'
    with open(filename, 'r') as f:
        return load(f, ext.strip('.'))

#------------------------------------------------------------------------------
# Resources and Configurations
#------------------------------------------------------------------------------

class ResourceInfo(object):
    def __init__(self, name, path_pattern=None, metadata_classes=None):
        self.name = name
        if metadata_classes:
            if not isinstance(metadata_classes, list):
                metadata_classes = [metadata_classes]
            for cls in metadata_classes:
                assert issubclass(cls, Metadata)
        else:
            metadata_classes = []
        self.metadata_classes = metadata_classes
        if path_pattern:
            self.is_dir = path_pattern.endswith('/')
            self.path_pattern = path_pattern.rstrip('/')
        else:
            self.is_dir = False
            self.path_pattern = None
        self._compiled_pattern = None

    def __repr__(self):
        return "%s(%r, %r)" % (self.__class__.__name__, self.metadata_classes,
                               self.path_pattern)

    @staticmethod
    def _expand_pattern(pattern):
        "expand variables in a search pattern with regular expressions"
        import versions
        import packages
        import rez.filesys as filesys

        pattern = re.escape(pattern)
        expansions = [('version', versions.EXACT_VERSION_REGSTR),
                      ('name', packages.PACKAGE_NAME_REGSTR),
                      ('search_path', '|'.join('(%s)' % p for p in filesys._g_syspaths))]
        for key, value in expansions:
            pattern = pattern.replace(r'\{%s\}' % key, '(?P<%s>%s)' % (key, value))
        return pattern + '$'

    def filename_is_match(self, filename):
        "test if filename matches the configuration's path pattern"
        if not self.path_pattern:
            return False
        if self._compiled_pattern:
            regex = self._compiled_pattern
        else:
            pattern = self.path_pattern
            if not pattern.startswith('/'):
                pattern = '/' + self.path_pattern
            regex = re.compile(self._expand_pattern(pattern))
            self._compiled_pattern = regex
        return regex.search(to_posixpath(filename))

def register_resource(config_version, resource_key, path_patterns=None, classes=None):
    """
    register a resource. this informs rez where to find it relative to the
    rez search path, and optionally how to validate its data.

    resource_key : str
        unique name used to identify the resource. when retrieving metadata from
        a file, the resource type can be automatically determined from the
        optional path string, or explicitly using the resource_key.
    path_patterns : str or list of str
        a string pattern identifying where the resource file resides relative to
        the rez search path
    cls : Metadata class or list of Metadata classes
        class(es) used to validate metadata
    """
    version_configs = _configs[config_version]

    # version_configs is a list and not a dict so that it stays ordered
    if resource_key in dict(version_configs):
        raise MetadataError("resource already exists: %r" % resource_key)

    if path_patterns:
        if isinstance(path_patterns, basestring):
            path_patterns = [path_patterns]
        resources = [ResourceInfo(resource_key, path, classes) for path in path_patterns]
    else:
        resources = [ResourceInfo(resource_key, metadata_classes=classes)]
    version_configs.append((resource_key, resources))

def get_resources(config_version, key=None):
    """
    Get a list of ResourceInfo instances.
    """
    config_resources = _configs.get(config_version)
    if config_resources:
        if key:
            if isinstance(key, basestring):
                keys = set([key])
            else:
                keys = set(key)
        # narrow the search
        result = []
        for resource_key, resources in config_resources:
            if not key or resource_key in keys:
                result.extend(resources)
        return result

def get_metadata_validators(config_version, filename, key=None):
    """
    find any resources whose path pattern matches the given filename and yield
    a list of Metadata instances.
    """
    resources = get_resources(config_version, key)
    if resources is None:
        raise MetadataValueError(filename, 'config_version', config_version)

    for resource in resources:
        if (key and not resource.path_pattern) or resource.filename_is_match(filename):
            for cls in resource.metadata_classes:
                yield cls(filename)

def list_resource_keys(config_version):
    return [info['key'] for info in _configs[config_version]]

class ResourceIterator(object):
    """
    Iterates over all occurrences of a resource, given a path pattern such as
    '{name}/{version}/package.yaml'.

    For each item found, yields the path to the resource and a dictionary of any
    variables in the path pattern that were expanded.
    """
    def __init__(self, path_pattern, variables):
        self.path_pattern = path_pattern
        self.path_parts = self.path_pattern.split('/')
        self.variables = variables.copy()
        self.current_part = None
        self.next_part()

    def expand_part(self, part):
        """
        Path pattern will be split on directory separator, parts requiring
        non-constant expansion will be converted to regular expression, and parts with no
        expansion will remain string literals
        """
        for key, value in self.variables.iteritems():
            part = part.replace('{%s}' % key, '%s' % value)
        if '{' in part:
            return re.compile(ResourceInfo._expand_pattern(part))
        else:
            return part

    def copy(self):
        new = ResourceIterator(self.path_pattern, self.variables.copy())
        new.path_parts = self.path_parts[:]
        return new

    def next_part(self):
        try:
#             print self.path_pattern, "compiling:", self.path_parts[0]
            self.current_part = self.expand_part(self.path_parts.pop(0))
#             print self.path_pattern, "result:", self.current_part
        except IndexError:
            pass

    def is_final_part(self):
        return len(self.path_parts) == 0

    def list_matches(self, path):
        import rez.memcached
        if isinstance(self.current_part, basestring):
            fullpath = os.path.join(path, self.current_part)
            # TODO: check file vs dir here
            if os.path.exists(fullpath):
                yield fullpath
        else:
            for name in rez.memcached.get_memcache().list_directory(path):
                match = self.current_part.match(name)
                if match:
                    # TODO: add match to variables
                    self.variables.update(match.groupdict())
                    yield os.path.join(path, name)

    def walk(self, root):
        for fullpath in self.list_matches(root):
            if self.is_final_part():
                yield fullpath, self.variables
            else:
                child = self.copy()
                child.next_part()
                for res in child.walk(fullpath):
                    yield res

def iter_resources(config_version, resource_keys, search_paths, **expansion_variables):
    # convenience:
    for k, v in expansion_variables.items():
        if v is None:
            expansion_variables.pop(k)
    resources = get_resources(config_version, key=resource_keys)
    for search_path in search_paths:
        for resource in resources:
            if resource.path_pattern:
                pattern = ResourceIterator(resource.path_pattern, expansion_variables)
                for path, variables in pattern.walk(search_path):
                    yield path, variables, resource


#------------------------------------------------------------------------------
# Base Metadata
#------------------------------------------------------------------------------

class Metadata(object):
    """
    The Metadata class provides a means to validate the structure of hierarchical
    metadata.

    The STRUCTURE attribute defines a reference document which is compared
    against the metadata document passed to `validate()`. The reference document
    provided by the STRUCTURE attribute can either be a single document or a
    list of documents. If it is a list, the additional documents provide
    a subset of the original with alternate types for particular items.
    """
    REFERENCE = None
    # list of required nodes:
    REQUIRED = ()
    # list of optional nodes which should not be stripped
    # when producing lightweight copy:
    PROTECTED = ()

    _refdocs = None

    def __init__(self, filename):
        self.filename = filename

    def check_node(self, node, refnode, id=''):
        """
        check a node against the reference node. checks type and existence.
        """
        if isinstance(refnode, OneOf):
            for option in refnode.options:
                for res in self.check_node(node, option, id=id):
                    yield res
        else:
            if type(node) != type(refnode):
                if node is None:
                    yield (id, None)
                elif inspect.isfunction(node) and not any(inspect.getargspec(node)):
                    new_node = node()
                    yield (id, MetadataUpdate(node, new_node))
                    for res in self.check_node(new_node, refnode, id=id):
                        yield res
                elif type(refnode).__module__ != '__builtin__':
                    # refnode requested a custom type. we use this opportunity to attempt
                    # to cast node to this type.
                    try:
                        new_node = type(refnode)(node)
                    except:
                        yield (id, MetadataTypeError(self.filename, id, type(refnode), type(node)))
                    else:
                        yield (id, MetadataUpdate(node, new_node))
                        for res in self.check_node(new_node, refnode, id=id):
                            yield res
                else:
                    yield (id, MetadataTypeError(self.filename, id, type(refnode), type(node)))
            else:
                if isinstance(refnode, dict):
                    for key in refnode:
                        key_id = _get_map_id(id, key)
                        if key in node.keys():
                            for res in self.check_node(node[key],
                                                       refnode[key],
                                                       id=key_id):
                                if isinstance(res[1], MetadataUpdate):
                                    node[key] = res[1].new_value
                                else:
                                    yield res
                        elif any([_id_match(key_id, m) for m in self.REQUIRED]):
                            yield (id, MetadataKeyError(self.filename, key))
                        else:
                            # add it to the dictionary
                            node[key] = None
                elif isinstance(refnode, list):
                    if len(refnode):
                        for i, item in enumerate(node):
                            try:
                                refitem = refnode[i]
                            except IndexError:
                                # repeat the last found reference item
                                pass
                            for res in self.check_node(item,
                                                       refitem,
                                                       id=_get_list_id(id, i)):
                                if isinstance(res[1], MetadataUpdate):
                                    node[i] = res[1].new_value
                                else:
                                    yield res
                yield (id, None)

    def validate_document_structure(self, doc, refdoc):
        prev_results = {}
        # OneOf instance means an id fails only if all runs fail.
        for id, value in self.check_node(doc, refdoc):
            if id not in prev_results:
                prev_results[id] = value
            elif value is not None and prev_results[id] is not None:
                # failure
                prev_results[id] = value
            else:
                prev_results[id] = None
        failures = [val for id, val in prev_results.items() if val is not None]
        if failures:
            # TODO: either raise error immediately when first encountered, or devise
            # a way to raise a failure here that provides feedback on a list of failures
            raise failures[0]

    def validate(self, metadata):
        "validate the metadata"
        self.validate_document_structure(metadata,
                                         self.REFERENCE)

    def strip(self, metadata):
        """
        remove non-protected data
        """
        remove = set(metadata.keys()).difference(self.REQUIRED + self.PROTECTED)
        for key in remove:
            metadata.pop(key, None)

class OneOf(object):
    '''
    Utility class for storing optional types in a reference document
    '''
    def __init__(self, *options):
        self.options = options

#------------------------------------------------------------------------------
# Metadata Implementations
#------------------------------------------------------------------------------

# FIXME: come up with something better than this.
# Why is the release_time in a different file than the release info?
# Does it store something meaningfully different than ACTUAL_BUILD_TIME and BUILD_TIME?
# Why isn't the name of the release metadata more informative than info.txt?
# Why does it assume SVN?
# Why is it all caps whereas other metadata files use lowercase?
# Why was it using .txt with custom parsing instead of YAML?
class ReleaseInfo(Metadata):
    REFERENCE = {
        'ACTUAL_BUILD_TIME': 0,
        'BUILD_TIME': 0,
        'USER': 'str',
        'SVN': 'str'
    }
    REQUIRED = ('ACTUAL_BUILD_TIME', 'BUILD_TIME', 'USER')

class BasePackageConfig_0(Metadata):
    REFERENCE = {
        'config_version': 0,
        'uuid': 'str',
        'description': 'str',
        'name': 'str',
        'help': 'str',
        'authors': ['str'],
        'requires': ['name-1.2'],
        'build_requires': ['name-1.2'],
        'variants': [['name-1.2']],
        'commands': OneOf('str',
                          ['str'],
                          lambda pkg, pkgs, env, recorder: None)
    }

    REQUIRED = ('config_version', 'name')
    PROTECTED = ('requires', 'build_requires', 'variants', 'commands')

class VersionPackageConfig_0(BasePackageConfig_0):
    REFERENCE = {
        'config_version': 0,
        'uuid': 'str',
        'description': 'str',
        'name': 'str',
        'version': ExactVersion('1.2'),
        'help': 'str',
        'authors': ['str'],
        'requires': ['name-1.2'],
        'build_requires': ['name-1.2'],
        'variants': [['name-1.2']],
        'commands': OneOf('str',
                          ['str'],
                          lambda pkg, pkgs, env, recorder: None)
    }
    REQUIRED = ('config_version', 'name', 'version')

class PackageBuildConfig_0(VersionPackageConfig_0):
    """
    A package that is built with the intention to release is stricter about
    the existence of certain metadata values
    """
    REQUIRED = ('config_version', 'name', 'version', 'uuid', 'description', 'authors')

class ExternalPackageConfig_0(BasePackageConfig_0):
    REFERENCE = {
        'config_version': 0,
        'uuid': 'str',
        'description': 'str',
        'name': 'str',
        'versions': [ExactVersion('1.2')],  # list of versions
        'help': 'str',
        'authors': ['str'],
        'requires': ['name-1.2'],
        'build_requires': ['name-1.2'],
        'variants': [['name-1.2']],
        'commands': OneOf('str',
                          ['str'],
                          lambda pkg, pkgs, env, recorder: None)
    }
    REQUIRED = ('config_version', 'name')
    PROTECTED = ('requires', 'build_requires', 'variants', 'commands', 'versions')

class ExternalPackageConfigList_0(Metadata):
    REFERENCE = [
        ExternalPackageConfig_0.REFERENCE,
        {
            'version': VersionRange('1.2'),
            'requires': ['name-1.2'],
            'build_requires': ['name-1.2'],
            'variants': [['name-1.2']],
            'commands': OneOf('str',
                ['str'],
                lambda pkg, pkgs, env, recorder: None)
        }]

    REQUIRED = ('[0].config_version', '[0].name', '[0].versions', '[1:].version')
    PROTECTED = ('[:].requires', '[:].build_requires', '[:].variants', '[:].commands')


register_resource(0,
                  'package.versioned',
                  ['{name}/{version}/package.yaml'],
                  [VersionPackageConfig_0])

register_resource(0,
                  'package.versionless',
                  ['{name}/package.yaml'],
                  [BasePackageConfig_0])

register_resource(0,
                  'package.built',
                  classes=[PackageBuildConfig_0])

register_resource(0,
                  'release.info',
                  ['{name}/{version}/.metadata/info.txt'],
                  [ReleaseInfo])

register_resource(0,
                  'package_family.folder',
                  ['{name}/'])

register_resource(0,
                  'package_family.external',
                  ['{name}.yaml', '{name}.py'],
                  [ExternalPackageConfigList_0, ExternalPackageConfig_0])


#------------------------------------------------------------------------------
# Main Entry Point
#------------------------------------------------------------------------------

def load_metadata(filename, strip=False, resource_key=None, min_config_version=0,
                  force_config_version=None):
    """
    Return the metadata stored in a file and validate it against a metadata
    configuration.

    Parameters
    ----------
    filename : str
        path to the file from which to load the metadata
    resource_key : str or None
        if set, determine validation of the metadata based on this key instead
        of based on the file path
    min_config_version : int
        the minimum config version required
    force_config_version : int or None
        used for legacy config files that do not store a configuration version
    """
    metadata = load_file(filename)
    if isinstance(metadata, list):
        config_version = metadata[0].get('config_version', None)
    elif isinstance(metadata, dict):
        config_version = metadata.get('config_version', None)
    else:
        raise MetadataError("Unknown type at metadata root")

    if config_version is None:
        if force_config_version is not None:
            config_version = force_config_version
        else:
            raise MetadataKeyError(filename, 'config_version')
    else:
        if config_version < min_config_version:
            raise MetadataError('configuration version %d '
                                'is less than minimum requested: %d' % (config_version,
                                                                        min_config_version))

    errors = []
    for validator in get_metadata_validators(config_version, filename, resource_key):
        try:
            validator.validate(metadata)
        except MetadataError as err:
            errors.append(err)
            continue
        if strip:
            validator.strip(metadata)
        return metadata
    # TODO: print detailed error messages
    raise MetadataError("Could not find registered metadata configuration for %r" % filename)


#    Copyright 2008-2012 Dr D Studios Pty Limited (ACN 127 184 954) (Dr. D Studios)
#
#    This file is part of Rez.
#
#    Rez is free software: you can redistribute it and/or modify
#    it under the terms of the GNU Lesser General Public License as published by
#    the Free Software Foundation, either version 3 of the License, or
#    (at your option) any later version.
#
#    Rez is distributed in the hope that it will be useful,
#    but WITHOUT ANY WARRANTY; without even the implied warranty of
#    MERCHANTABILITY or FITNESS FOR A PARTICULAR PURPOSE.  See the
#    GNU General Public License for more details.
#
#    You should have received a copy of the GNU Lesser General Public License
#    along with Rez.  If not, see <http://www.gnu.org/licenses/>.<|MERGE_RESOLUTION|>--- conflicted
+++ resolved
@@ -142,8 +142,6 @@
         raise
 
 def load_py(stream):
-<<<<<<< HEAD
-=======
     """
     load a python module into a metadata dictionary
 
@@ -160,7 +158,6 @@
     """
     # TODO: support class-based design, where the attributes and methods of the
     # class become values in the dictionary
->>>>>>> dd4bd58c
     g = __builtins__.copy()
     exec stream in g
     result = {}
