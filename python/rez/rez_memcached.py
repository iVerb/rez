--- conflicted
+++ resolved
@@ -130,15 +130,6 @@
         """
         return bool(self.mc)
 
-    @cached_path("FAMPKGYAML")
-    def get_family_metafile(self, path):
-        """
-        Load the family yaml metadata in the given file.
-        """
-        d = rez_metafile.FamilyMetadata(path)
-        d.delete_nonessentials()
-        return d
-
     @cached_path("PKGYAML")
     def get_metafile(self, path):
         """
@@ -182,21 +173,7 @@
 
     # --- deprecated:
 
-<<<<<<< HEAD
-    def get_family_package(self, family_name, paths=None):
-        if paths is None:
-            paths = rez_filesys._g_syspaths
-
-        for pkg_path in paths:
-            family_path = os.path.join(pkg_path, family_name)
-            family_package = os.path.join(family_path, PKG_METADATA_FILENAME)
-            if os.path.isfile(family_package):
-                return family_package
-
-    def iter_packages(self, family_name, paths=None):
-=======
     def iter_packages(self, family_name=None, paths=None):
->>>>>>> 059e542a
         """
         Iterate through (name, resolved `Version`, base path, epoch) for all versions found.
         """
@@ -246,22 +223,6 @@
             results = sorted(results, key=lambda x: x.version, reverse=True)
         else:
             results = sorted(results, key=lambda x: x.version, reverse=False)
-
-        if not exact:
-            fam_pkg_path = self.get_family_package(family_name, paths)
-            if fam_pkg_path:
-                fam_metadata = self.get_family_metafile(fam_pkg_path)
-                if fam_metadata.default:
-                    default = VersionRange(fam_metadata.default)
-                    defaults = []
-                    others = []
-                    # put defaults at from of list
-                    for ver in results:
-                        if default.contains_version(ver[1]):
-                            defaults.append(ver)
-                        else:
-                            others.append(ver)
-                    results = defaults + others
 
         # find the best match
         for result in results:
